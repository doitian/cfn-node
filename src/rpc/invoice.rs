--- conflicted
+++ resolved
@@ -62,43 +62,20 @@
 }
 
 #[derive(Serialize, Deserialize, Debug)]
-<<<<<<< HEAD
-pub struct GetInvoiceParams {
+pub struct InvoiceParams {
     /// The payment hash of the invoice.
-=======
-pub struct InvoiceParams {
->>>>>>> a18a73b0
     payment_hash: Hash256,
 }
 
 /// The status of the invoice.
 #[derive(Clone, Serialize, Deserialize)]
-<<<<<<< HEAD
-enum InvoiceStatus {
-    /// The invoice is unpaid.
-    Unpaid,
-    /// The invoice is in flight.
-    Inflight,
-    /// The invoice is paid, the payment is successful.
-    Paid,
-    /// The invoice is expired, can'b be used anymore.
-    Expired,
-}
-
-#[derive(Clone, Serialize, Deserialize)]
-=======
->>>>>>> a18a73b0
 pub(crate) struct GetInvoiceResult {
     /// The encoded invoice address.
     invoice_address: String,
     /// The invoice.
     invoice: CkbInvoice,
-<<<<<<< HEAD
-    /// The invoice status.
-    status: InvoiceStatus,
-=======
+    /// The invoice status
     status: CkbInvoiceStatus,
->>>>>>> a18a73b0
 }
 
 /// RPC module for invoice management.
@@ -125,6 +102,7 @@
         payment_hash: InvoiceParams,
     ) -> Result<GetInvoiceResult, ErrorObjectOwned>;
 
+    /// Cancels an invoice, only when invoice is in status `Open` can be canceled.
     #[method(name = "cancel_invoice")]
     async fn cancel_invoice(
         &self,
