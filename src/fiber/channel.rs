<<<<<<< HEAD
#[cfg(debug_assertions)]
use crate::fiber::network::DebugEvent;
use crate::fiber::serde_utils::U64Hex;
=======
use bitflags::bitflags;
use ckb_jsonrpc_types::BlockNumber;
use futures::future::OptionFuture;
use secp256k1::XOnlyPublicKey;
use tracing::{debug, error, info, trace, warn};

>>>>>>> ccd7f339
use crate::{
    ckb::{
        contracts::{get_cell_deps, get_script_by_contract, Contract},
        FundingRequest,
    },
    fiber::{
        config::{DEFAULT_MIN_SHUTDOWN_FEE, MAX_PAYMENT_TLC_EXPIRY_LIMIT, MIN_TLC_EXPIRY_DELTA},
        fee::{
            calculate_commitment_tx_fee, calculate_shutdown_tx_fee, calculate_tlc_forward_fee,
            shutdown_tx_size,
        },
        hash_algorithm::HashAlgorithm,
        key::blake2b_hash_with_salt,
        network::{
            get_chain_hash, sign_network_message, FiberMessageWithPeerId, SendOnionPacketCommand,
        },
        serde_utils::{CompactSignatureAsBytes, EntityHex, PubNonceAsBytes, U64Hex},
        types::{
            AcceptChannel, AddTlc, AnnouncementSignatures, BroadcastMessage, BroadcastMessageQuery,
            BroadcastMessageQueryFlags, ChannelAnnouncement, ChannelReady, ChannelUpdate,
            ClosingSigned, CommitmentSigned, EcdsaSignature, FiberChannelMessage, FiberMessage,
            Hash256, OpenChannel, PaymentOnionPacket, PeeledPaymentOnionPacket, Privkey, Pubkey,
            ReestablishChannel, RemoveTlc, RemoveTlcFulfill, RemoveTlcReason, RevokeAndAck,
            Shutdown, TlcErr, TlcErrPacket, TlcErrorCode, TxCollaborationMsg, TxComplete, TxUpdate,
            NO_SHARED_SECRET,
        },
        NetworkActorCommand, NetworkActorEvent, NetworkActorMessage, ASSUME_NETWORK_ACTOR_ALIVE,
    },
    invoice::{CkbInvoice, CkbInvoiceStatus, InvoiceStore},
    now_timestamp_as_millis_u64, NetworkServiceEvent,
};
<<<<<<< HEAD
use bitflags::bitflags;
=======

>>>>>>> ccd7f339
use ckb_hash::{blake2b_256, new_blake2b};
use ckb_jsonrpc_types::BlockNumber;
use ckb_sdk::{Since, SinceType};
use ckb_types::{
    core::{
        Capacity, CapacityError, EpochNumberWithFraction, FeeRate, TransactionBuilder,
        TransactionView,
    },
    packed::{Bytes, CellInput, CellOutput, OutPoint, Script, Transaction},
    prelude::{AsTransactionBuilder, IntoTransactionView, Pack, Unpack},
};
use futures::future::OptionFuture;
use secp256k1::XOnlyPublicKey;
use tracing::{debug, error, info, trace, warn};

use molecule::prelude::{Builder, Entity};
use musig2::{
    aggregate_partial_signatures,
    errors::{SigningError, VerifyError},
    secp::Point,
    sign_partial, verify_partial, AggNonce, CompactSignature, KeyAggContext, PartialSignature,
    PubNonce, SecNonce,
};
use ractor::{
    async_trait as rasync_trait, call, concurrency::Duration, Actor, ActorProcessingErr, ActorRef,
    OutputPort, RpcReplyPort, SpawnErr,
};

use serde::{Deserialize, Serialize};
use serde_with::serde_as;
use tentacle::secio::PeerId;
use thiserror::Error;
use tokio::sync::oneshot;

use std::{
    collections::{BTreeMap, HashMap},
    fmt::Debug,
    sync::Arc,
    time::{SystemTime, UNIX_EPOCH},
    u128,
};

// - `empty_witness_args`: 16 bytes, fixed to 0x10000000100000001000000010000000, for compatibility with the xudt
// - `pubkey`: 32 bytes, x only aggregated public key
// - `signature`: 64 bytes, aggregated signature
pub const FUNDING_CELL_WITNESS_LEN: usize = 16 + 32 + 64;

// - `empty_witness_args`: 16 bytes, fixed to 0x10000000100000001000000010000000, for compatibility with the xudt
// - `unlock_type`: 1 byte
// - `pubkey`: 32 bytes, x only aggregated public key
// - `signature`: 64 bytes, aggregated signature
pub const COMMITMENT_CELL_WITNESS_LEN: usize = 16 + 1 + 32 + 64;

// Some part of the code liberally gets previous commitment number, which is
// the current commitment number minus 1. We deliberately set initial commitment number to 1,
// so that we can get previous commitment point/number without checking if the channel
// is funded or not.
pub const INITIAL_COMMITMENT_NUMBER: u64 = 0;

// Whether we are receiving a channel update from node1 or node2.
// If the flag is set, it means the channel update is from node1, otherwise it is from node2.
pub const MESSAGE_OF_NODE1_FLAG: u32 = 0;

// Whether we are receiving a channel update from node1 or node2.
// If the flag is set, it means the channel update is from node2, otherwise it is from node1.
pub const MESSAGE_OF_NODE2_FLAG: u32 = 1;

// The channel is disabled, and no more tlcs can be added to the channel.
pub const CHANNEL_DISABLED_FLAG: u32 = 1;

const AUTO_SETDOWN_TLC_INTERVAL: Duration = Duration::from_secs(2);

#[derive(Debug)]
pub enum ChannelActorMessage {
    /// Command are the messages that are sent to the channel actor to perform some action.
    /// It is normally generated from a user request.
    Command(ChannelCommand),
    /// Some system events associated to a channel, such as the funding transaction confirmed.
    Event(ChannelEvent),
    /// PeerMessage are the messages sent from the peer.
    PeerMessage(FiberChannelMessage),
}

#[derive(Debug, Serialize, Deserialize)]
pub struct AddTlcResponse {
    pub tlc_id: u64,
}

#[derive(Clone)]
pub struct TlcNotification {
    pub channel_id: Hash256,
    pub tlc: AddTlcInfo,
    pub script: Script,
}

#[derive(Debug)]
pub enum ChannelCommand {
    TxCollaborationCommand(TxCollaborationCommand),
    // TODO: maybe we should automatically send commitment_signed message after receiving
    // tx_complete event.
    CommitmentSigned(),
    AddTlc(AddTlcCommand, RpcReplyPort<Result<AddTlcResponse, TlcErr>>),
    RemoveTlc(RemoveTlcCommand, RpcReplyPort<Result<(), String>>),
    Shutdown(ShutdownCommand, RpcReplyPort<Result<(), String>>),
    Update(UpdateCommand, RpcReplyPort<Result<(), String>>),
    #[cfg(test)]
    ReloadState(),
}

#[derive(Debug)]
pub enum TxCollaborationCommand {
    TxUpdate(TxUpdateCommand),
    TxComplete(),
}

#[derive(Debug, Clone)]
pub struct AddTlcCommand {
    pub amount: u128,
    pub payment_hash: Hash256,
    pub expiry: u64,
    pub hash_algorithm: HashAlgorithm,
    /// Onion packet for the next node
    pub onion_packet: Option<PaymentOnionPacket>,
    /// Shared secret used in forwarding.
    ///
    /// Save it for outbound (offered) TLC to backward errors.
    /// Use all zeros when no shared secrets are available.
    pub shared_secret: [u8; 32],
    pub previous_tlc: Option<(Hash256, u64)>,
}

#[derive(Debug)]
pub struct RemoveTlcCommand {
    pub id: u64,
    pub reason: RemoveTlcReason,
}

#[derive(Debug)]
pub struct ShutdownCommand {
    pub close_script: Script,
    pub fee_rate: FeeRate,
    pub force: bool,
}

#[derive(Debug)]
pub struct UpdateCommand {
    pub enabled: Option<bool>,
    pub tlc_expiry_delta: Option<u64>,
    pub tlc_minimum_value: Option<u128>,
    pub tlc_fee_proportional_millionths: Option<u128>,
}

#[derive(Debug)]
pub struct ChannelCommandWithId {
    pub channel_id: Hash256,
    pub command: ChannelCommand,
}

pub const DEFAULT_FEE_RATE: u64 = 1_000;
pub const DEFAULT_COMMITMENT_FEE_RATE: u64 = 1_000;
// The default commitment delay is 6 epochs = 24 hours.
pub const DEFAULT_COMMITMENT_DELAY_EPOCHS: u64 = 6;
// The min commitment delay is 1 epoch = 4 hours.
pub const MIN_COMMITMENT_DELAY_EPOCHS: u64 = 1;
// The max commitment delay is 84 epochs = 14 days.
pub const MAX_COMMITMENT_DELAY_EPOCHS: u64 = 84;
pub const DEFAULT_MAX_TLC_VALUE_IN_FLIGHT: u128 = u128::MAX;
pub const DEFAULT_MAX_TLC_NUMBER_IN_FLIGHT: u64 = 30;
pub const DEFAULT_MIN_TLC_VALUE: u128 = 0;
pub const SYS_MAX_TLC_NUMBER_IN_FLIGHT: u64 = 253;
pub const MAX_TLC_NUMBER_IN_FLIGHT: u64 = 125;

#[derive(Debug)]
pub struct TxUpdateCommand {
    pub transaction: Transaction,
}

pub struct OpenChannelParameter {
    pub funding_amount: u128,
    pub seed: [u8; 32],
    pub public_channel_info: Option<PublicChannelInfo>,
    pub funding_udt_type_script: Option<Script>,
    pub shutdown_script: Script,
    pub channel_id_sender: oneshot::Sender<Hash256>,
    pub commitment_fee_rate: Option<u64>,
    pub commitment_delay_epoch: Option<EpochNumberWithFraction>,
    pub funding_fee_rate: Option<u64>,
    pub max_tlc_value_in_flight: u128,
    pub max_tlc_number_in_flight: u64,
}

pub struct AcceptChannelParameter {
    pub funding_amount: u128,
    pub reserved_ckb_amount: u64,
    pub public_channel_info: Option<PublicChannelInfo>,
    pub seed: [u8; 32],
    pub open_channel: OpenChannel,
    pub shutdown_script: Script,
    pub channel_id_sender: Option<oneshot::Sender<Hash256>>,
    pub max_tlc_value_in_flight: u128,
    pub max_tlc_number_in_flight: u64,
}

pub enum ChannelInitializationParameter {
    /// To open a new channel to another peer, the funding amount,
    /// the temporary channel id a unique channel seed to generate
    /// channel secrets must be given.
    OpenChannel(OpenChannelParameter),
    /// To accept a new channel from another peer, the funding amount,
    /// a unique channel seed to generate unique channel id,
    /// original OpenChannel message and an oneshot
    /// channel to receive the new channel ID must be given.
    AcceptChannel(AcceptChannelParameter),
    /// Reestablish a channel with given channel id.
    ReestablishChannel(Hash256),
}

#[derive(Clone)]
pub struct ChannelSubscribers {
    pub pending_received_tlcs_subscribers: Arc<OutputPort<TlcNotification>>,
    pub settled_tlcs_subscribers: Arc<OutputPort<TlcNotification>>,
}

impl Default for ChannelSubscribers {
    fn default() -> Self {
        Self {
            pending_received_tlcs_subscribers: Arc::new(OutputPort::default()),
            settled_tlcs_subscribers: Arc::new(OutputPort::default()),
        }
    }
}

pub struct ChannelActor<S> {
    local_pubkey: Pubkey,
    remote_pubkey: Pubkey,
    network: ActorRef<NetworkActorMessage>,
    store: S,
    subscribers: ChannelSubscribers,
}

impl<S> ChannelActor<S>
where
    S: InvoiceStore + ChannelActorStateStore,
{
    pub fn new(
        local_pubkey: Pubkey,
        remote_pubkey: Pubkey,
        network: ActorRef<NetworkActorMessage>,
        store: S,
        subscribers: ChannelSubscribers,
    ) -> Self {
        Self {
            local_pubkey,
            remote_pubkey,
            network,
            store,
            subscribers,
        }
    }

    pub fn get_local_pubkey(&self) -> Pubkey {
        self.local_pubkey
    }

    pub fn get_remote_pubkey(&self) -> Pubkey {
        self.remote_pubkey
    }

    pub fn get_remote_peer_id(&self) -> PeerId {
        self.remote_pubkey.tentacle_peer_id()
    }

    pub async fn handle_peer_message(
        &self,
        myself: &ActorRef<ChannelActorMessage>,
        state: &mut ChannelActorState,
        message: FiberChannelMessage,
    ) -> Result<(), ProcessingChannelError> {
        if state.reestablishing {
            match message {
                FiberChannelMessage::ReestablishChannel(ref reestablish_channel) => {
                    state.handle_reestablish_channel_message(reestablish_channel, &self.network)?;
                }
                _ => {
                    debug!("Ignoring message while reestablishing: {:?}", message);
                }
            }
            return Ok(());
        }

        match message {
            FiberChannelMessage::AnnouncementSignatures(announcement_signatures) => {
                if !state.is_public() {
                    return Err(ProcessingChannelError::InvalidState(
                        "Received AnnouncementSignatures message, but the channel is not public"
                            .to_string(),
                    ));
                }
                match state.state {
                    ChannelState::ChannelReady() => {}
                    ChannelState::AwaitingChannelReady(flags)
                        if flags.contains(AwaitingChannelReadyFlags::CHANNEL_READY) => {}
                    _ => {
                        return Err(ProcessingChannelError::InvalidState(format!(
                                "Received unexpected AnnouncementSignatures message in state {:?}, expecting state AwaitingChannelReady::CHANNEL_READY or ChannelReady",
                                state.state
                            )));
                    }
                }

                // TODO: check announcement_signatures validity here.
                let AnnouncementSignatures {
                    node_signature,
                    partial_signature,
                    ..
                } = announcement_signatures;
                state.update_remote_channel_announcement_signature(
                    node_signature,
                    partial_signature,
                );
                state.maybe_public_channel_is_ready(&self.network).await;
                Ok(())
            }
            FiberChannelMessage::AcceptChannel(accept_channel) => {
                state.handle_accept_channel_message(accept_channel)?;
                let old_id = state.get_id();
                state.fill_in_channel_id();
                self.network
                    .send_message(NetworkActorMessage::new_event(
                        NetworkActorEvent::ChannelAccepted(
                            state.get_remote_peer_id(),
                            state.get_id(),
                            old_id,
                            state.to_local_amount,
                            state.to_remote_amount,
                            state.get_funding_lock_script(),
                            state.funding_udt_type_script.clone(),
                            state.local_reserved_ckb_amount,
                            state.remote_reserved_ckb_amount,
                            state.funding_fee_rate,
                        ),
                    ))
                    .expect(ASSUME_NETWORK_ACTOR_ALIVE);
                Ok(())
            }
            FiberChannelMessage::TxUpdate(tx) => {
                state.handle_tx_collaboration_msg(TxCollaborationMsg::TxUpdate(tx), &self.network)
            }
            FiberChannelMessage::TxComplete(tx) => {
                state.handle_tx_collaboration_msg(
                    TxCollaborationMsg::TxComplete(tx),
                    &self.network,
                )?;
                if let ChannelState::CollaboratingFundingTx(flags) = state.state {
                    if flags.contains(CollaboratingFundingTxFlags::COLLABRATION_COMPLETED) {
                        self.handle_commitment_signed_command(state)?;
                    }
                }
                Ok(())
            }
            FiberChannelMessage::CommitmentSigned(commitment_signed) => {
                self.handle_commitment_signed_peer_message(myself, state, commitment_signed)
                    .await
            }
            FiberChannelMessage::TxSignatures(tx_signatures) => {
                // We're the one who sent tx_signature first, and we received a tx_signature message.
                // This means that the tx_signature procedure is now completed. Just change state,
                // and exit.
                if state.should_local_send_tx_signatures_first() {
                    let new_witnesses: Vec<_> = tx_signatures
                        .witnesses
                        .into_iter()
                        .map(|x| x.pack())
                        .collect();
                    debug!(
                        "Updating funding tx witnesses of {:?} to {:?}",
                        state.must_get_funding_transaction().calc_tx_hash(),
                        new_witnesses.iter().map(|x| hex::encode(x.as_slice()))
                    );
                    state.funding_tx = Some(
                        state
                            .must_get_funding_transaction()
                            .as_advanced_builder()
                            .set_witnesses(new_witnesses)
                            .build()
                            .data(),
                    );
                    self.network
                        .send_message(NetworkActorMessage::new_event(
                            NetworkActorEvent::FundingTransactionPending(
                                state.must_get_funding_transaction().clone(),
                                state.must_get_funding_transaction_outpoint(),
                                state.get_id(),
                            ),
                        ))
                        .expect(ASSUME_NETWORK_ACTOR_ALIVE);

                    state.update_state(ChannelState::AwaitingChannelReady(
                        AwaitingChannelReadyFlags::empty(),
                    ));
                    return Ok(());
                };

                state.handle_tx_signatures(&self.network, Some(tx_signatures.witnesses))?;
                Ok(())
            }
            FiberChannelMessage::RevokeAndAck(revoke_and_ack) => {
                state.handle_revoke_and_ack_peer_message(&self.network, revoke_and_ack)?;
                Ok(())
            }
            FiberChannelMessage::ChannelReady(_channel_ready) => {
                let flags = match state.state {
                    ChannelState::AwaitingTxSignatures(flags) => {
                        if flags.contains(AwaitingTxSignaturesFlags::TX_SIGNATURES_SENT) {
                            AwaitingChannelReadyFlags::empty()
                        } else {
                            return Err(ProcessingChannelError::InvalidState(format!(
                                "received ChannelReady message, but we're not ready for ChannelReady, state is currently {:?}",
                                state.state
                            )));
                        }
                    }
                    ChannelState::AwaitingChannelReady(flags) => flags,
                    _ => {
                        return Err(ProcessingChannelError::InvalidState(format!(
                            "received ChannelReady message, but we're not ready for ChannelReady, state is currently {:?}", state.state
                        )));
                    }
                };
                let flags = flags | AwaitingChannelReadyFlags::THEIR_CHANNEL_READY;
                state.update_state(ChannelState::AwaitingChannelReady(flags));
                state.maybe_channel_is_ready(&self.network).await;
                Ok(())
            }
            FiberChannelMessage::AddTlc(add_tlc) => {
                self.handle_add_tlc_peer_message(state, add_tlc)
            }
            FiberChannelMessage::RemoveTlc(remove_tlc) => {
                self.handle_remove_tlc_peer_message(state, remove_tlc)
            }
            FiberChannelMessage::Shutdown(shutdown) => {
                let flags = match state.state {
                    ChannelState::ChannelReady() => ShuttingDownFlags::empty(),
                    ChannelState::ShuttingDown(flags)
                        if flags.contains(ShuttingDownFlags::THEIR_SHUTDOWN_SENT) =>
                    {
                        return Err(ProcessingChannelError::InvalidParameter(
                            "Received Shutdown message, but we're already in ShuttingDown state"
                                .to_string(),
                        ));
                    }
                    ChannelState::ShuttingDown(flags) => flags,
                    _ => {
                        return Err(ProcessingChannelError::InvalidState(format!(
                            "received Shutdown message, but we're not ready for Shutdown, state is currently {:?}",
                            state.state
                        )));
                    }
                };
                let shutdown_info = ShutdownInfo {
                    close_script: shutdown.close_script,
                    fee_rate: shutdown.fee_rate.as_u64(),
                    signature: None,
                };
                state.remote_shutdown_info = Some(shutdown_info);

                let mut flags = flags | ShuttingDownFlags::THEIR_SHUTDOWN_SENT;

                // Only automatically reply shutdown if only their shutdown message is sent.
                // If we are in a state other than only their shutdown is sent,
                // e.g. our shutdown message is also sent, or we are trying to force shutdown,
                // we should not reply.
                let should_we_reply_shutdown =
                    matches!(flags, ShuttingDownFlags::THEIR_SHUTDOWN_SENT);

                if state.check_valid_to_auto_accept_shutdown() && should_we_reply_shutdown {
                    let close_script = state.get_local_shutdown_script();
                    self.network
                        .send_message(NetworkActorMessage::new_command(
                            NetworkActorCommand::SendFiberMessage(FiberMessageWithPeerId::new(
                                state.get_remote_peer_id(),
                                FiberMessage::shutdown(Shutdown {
                                    channel_id: state.get_id(),
                                    close_script: close_script.clone(),
                                    fee_rate: FeeRate::from_u64(0),
                                }),
                            )),
                        ))
                        .expect(ASSUME_NETWORK_ACTOR_ALIVE);
                    let shutdown_info = ShutdownInfo {
                        close_script,
                        fee_rate: 0,
                        signature: None,
                    };
                    state.local_shutdown_info = Some(shutdown_info);
                    flags |= ShuttingDownFlags::OUR_SHUTDOWN_SENT;
                    debug!("Auto accept shutdown ...");
                }
                state.update_state(ChannelState::ShuttingDown(flags));
                state.maybe_transition_to_shutdown(&self.network)?;
                Ok(())
            }
            FiberChannelMessage::ClosingSigned(closing) => {
                let ClosingSigned {
                    partial_signature,
                    channel_id,
                } = closing;

                if channel_id != state.get_id() {
                    return Err(ProcessingChannelError::InvalidParameter(
                        "Channel id mismatch".to_string(),
                    ));
                }

                // Note that we don't check the validity of the signature here.
                // we will check the validity when we're about to build the shutdown tx.
                // This may be or may not be a problem.
                // We do this to simplify the handling of the message.
                // We may change this in the future.
                // We also didn't check the state here.
                if let Some(shutdown_info) = state.remote_shutdown_info.as_mut() {
                    shutdown_info.signature = Some(partial_signature);
                }

                state.maybe_transition_to_shutdown(&self.network)?;
                Ok(())
            }
            FiberChannelMessage::ReestablishChannel(ref reestablish_channel) => {
                state.handle_reestablish_channel_message(reestablish_channel, &self.network)?;
                Ok(())
            }
            FiberChannelMessage::TxAbort(_)
            | FiberChannelMessage::TxInitRBF(_)
            | FiberChannelMessage::TxAckRBF(_) => {
                warn!("Received unsupported message: {:?}", &message);
                Ok(())
            }
        }
    }

    async fn get_tlc_error(
        &self,
        state: &mut ChannelActorState,
        error: &ProcessingChannelError,
    ) -> TlcErr {
        let error_code = match error {
            ProcessingChannelError::PeelingOnionPacketError(_) => TlcErrorCode::InvalidOnionPayload,
            ProcessingChannelError::TlcForwardFeeIsTooLow => TlcErrorCode::FeeInsufficient,
            ProcessingChannelError::TlcExpirySoon => TlcErrorCode::ExpiryTooSoon,
            ProcessingChannelError::TlcExpiryTooFar => TlcErrorCode::ExpiryTooFar,
            ProcessingChannelError::FinalInvoiceInvalid(status) => match status {
                CkbInvoiceStatus::Expired => TlcErrorCode::InvoiceExpired,
                CkbInvoiceStatus::Cancelled => TlcErrorCode::InvoiceCancelled,
                _ => TlcErrorCode::IncorrectOrUnknownPaymentDetails,
            },
            ProcessingChannelError::FinalIncorrectPreimage
            | ProcessingChannelError::FinalIncorrectPaymentHash => {
                TlcErrorCode::IncorrectOrUnknownPaymentDetails
            }
            ProcessingChannelError::FinalIncorrectHTLCAmount => {
                TlcErrorCode::FinalIncorrectTlcAmount
            }
            ProcessingChannelError::IncorrectTlcExpiry => TlcErrorCode::IncorrectTlcExpiry,
            ProcessingChannelError::IncorrectFinalTlcExpiry => {
                TlcErrorCode::FinalIncorrectExpiryDelta
            }
            ProcessingChannelError::TlcAmountIsTooLow => TlcErrorCode::AmountBelowMinimum,
            ProcessingChannelError::TlcNumberExceedLimit
            | ProcessingChannelError::TlcAmountExceedLimit
            | ProcessingChannelError::TlcValueInflightExceedLimit
            | ProcessingChannelError::WaitingTlcAck => TlcErrorCode::TemporaryChannelFailure,
            ProcessingChannelError::InvalidState(error) => match state.state {
                // we can not revert back up `ChannelReady` after `ShuttingDown`
                ChannelState::Closed(_) | ChannelState::ShuttingDown(_) => {
                    TlcErrorCode::PermanentChannelFailure
                }
                ChannelState::ChannelReady() => {
                    if error.contains("channel is not public or disabled") {
                        TlcErrorCode::TemporaryChannelFailure
                    } else {
                        // we expect `ChannelReady` will be both OK for tlc forwarding,
                        // so here are the unreachable point in normal workflow,
                        // set `TemporaryNodeFailure` for general temporary failure of the processing node here
                        assert!(false, "unreachable point in normal workflow");
                        TlcErrorCode::TemporaryNodeFailure
                    }
                }
                // otherwise, channel maybe not ready
                _ => TlcErrorCode::TemporaryChannelFailure,
            },
            ProcessingChannelError::RepeatedProcessing(_) => TlcErrorCode::TemporaryChannelFailure,
            ProcessingChannelError::SpawnErr(_)
            | ProcessingChannelError::Musig2SigningError(_)
            | ProcessingChannelError::Musig2VerifyError(_)
            | ProcessingChannelError::CapacityError(_) => TlcErrorCode::TemporaryNodeFailure,
            ProcessingChannelError::InvalidParameter(_) => {
                TlcErrorCode::IncorrectOrUnknownPaymentDetails
            }
            ProcessingChannelError::TlcForwardingError(_) => {
                unreachable!("TlcForwardingError should be handled before this point")
            }
        };

        let channel_update = if error_code.is_update() {
            state.try_create_channel_update_message(&self.network).await
        } else {
            None
        };
        TlcErr::new_channel_fail(
            error_code,
            state.local_pubkey,
            state.must_get_funding_transaction_outpoint(),
            channel_update,
        )
    }

    async fn handle_commitment_signed_peer_message(
        &self,
        myself: &ActorRef<ChannelActorMessage>,
        state: &mut ChannelActorState,
        commitment_signed: CommitmentSigned,
    ) -> Result<(), ProcessingChannelError> {
        // build commitment tx and verify signature from remote, if passed send ACK for partner
        state.verify_commitment_signed_and_send_ack(commitment_signed, &self.network)?;
        self.flush_staging_tlc_operations(myself, state).await;
        Ok(())
    }

    async fn flush_staging_tlc_operations(
        &self,
        myself: &ActorRef<ChannelActorMessage>,
        state: &mut ChannelActorState,
    ) {
        let pending_apply_tlcs = state.tlc_state.commit_remote_tlcs();
        for tlc_info in pending_apply_tlcs {
            match tlc_info {
                TlcKind::AddTlc(add_tlc) => {
                    assert!(add_tlc.is_received());
                    if let Err(e) = self.apply_add_tlc_operation(myself, state, &add_tlc).await {
                        let tlc_err = match e.source {
                            // If we already have TlcErr, we can directly use it to send back to the peer.
                            ProcessingChannelError::TlcForwardingError(tlc_err) => tlc_err,
                            _ => {
                                let error_detail = self.get_tlc_error(state, &e.source).await;
                                #[cfg(debug_assertions)]
                                self.network
                                    .clone()
                                    .send_message(NetworkActorMessage::new_notification(
                                        NetworkServiceEvent::DebugEvent(DebugEvent::AddTlcFailed(
                                            state.get_local_peer_id(),
                                            add_tlc.payment_hash,
                                            error_detail.clone(),
                                        )),
                                    ))
                                    .expect(ASSUME_NETWORK_ACTOR_ALIVE);
                                error_detail
                            }
                        };
                        let error_packet = TlcErrPacket::new(
                            tlc_err,
                            // There's no shared secret stored in the received TLC, use the one found in the peeled onion packet.
                            &e.shared_secret,
                        );
                        self.register_retryable_tlc_remove(
                            myself,
                            state,
                            add_tlc.tlc_id,
                            RemoveTlcReason::RemoveTlcFail(error_packet),
                        )
                        .await;
                    }
                }
                TlcKind::RemoveTlc(remove_tlc) => {
                    let _ = self
                        .apply_remove_tlc_operation(myself, state, remove_tlc)
                        .await
                        .map_err(|e| {
                            error!("Error handling apply_remove_tlc_operation: {:?}", e);
                        });
                }
            }
        }
    }

    async fn try_to_relay_remove_tlc(
        &self,
        myself: &ActorRef<ChannelActorMessage>,
        state: &mut ChannelActorState,
        tlc_info: &AddTlcInfo,
        remove_reason: RemoveTlcReason,
    ) {
        assert!(tlc_info.is_offered());
        let (previous_channel_id, previous_tlc) =
            tlc_info.previous_tlc.expect("expect previous tlc");
        assert!(tlc_info.is_offered());
        assert!(previous_tlc.is_received());
        assert!(previous_channel_id != state.get_id());

        let remove_reason = remove_reason.clone().backward(&tlc_info.shared_secret);
        self.register_retryable_relay_tlc_remove(
            myself,
            state,
            previous_tlc.into(),
            previous_channel_id,
            remove_reason,
        )
        .await;
    }

    async fn try_to_settle_down_tlc(
        &self,
        myself: &ActorRef<ChannelActorMessage>,
        state: &mut ChannelActorState,
        tlc_id: u64,
    ) {
        let tlc_info = state.get_received_tlc(tlc_id).expect("expect tlc");
        let preimage = tlc_info
            .payment_preimage
            .or_else(|| self.store.get_invoice_preimage(&tlc_info.payment_hash));

        let preimage = if let Some(preimage) = preimage {
            preimage
        } else {
            return;
        };

        let mut remove_reason = RemoveTlcReason::RemoveTlcFulfill(RemoveTlcFulfill {
            payment_preimage: preimage,
        });
        let tlc = tlc_info.clone();
        if let Some(invoice) = self.store.get_invoice(&tlc.payment_hash) {
            let status = self.get_invoice_status(&invoice);
            match status {
                CkbInvoiceStatus::Expired => {
                    remove_reason = RemoveTlcReason::RemoveTlcFail(TlcErrPacket::new(
                        TlcErr::new(TlcErrorCode::InvoiceExpired),
                        &tlc.shared_secret,
                    ));
                }
                CkbInvoiceStatus::Cancelled => {
                    remove_reason = RemoveTlcReason::RemoveTlcFail(TlcErrPacket::new(
                        TlcErr::new(TlcErrorCode::InvoiceCancelled),
                        &tlc.shared_secret,
                    ));
                }
                CkbInvoiceStatus::Paid => {
                    // we have already checked invoice status in apply_add_tlc_operation_with_peeled_onion_packet
                    // this maybe happened when process is killed and restart
                    error!("invoice already paid, ignore");
                }
                _ => {
                    self.store
                        .update_invoice_status(&tlc.payment_hash, CkbInvoiceStatus::Paid)
                        .expect("update invoice status error");
                }
            }
        }

        self.register_retryable_tlc_remove(myself, state, tlc.tlc_id, remove_reason)
            .await;
    }

    async fn apply_add_tlc_operation(
        &self,
        myself: &ActorRef<ChannelActorMessage>,
        state: &mut ChannelActorState,
        add_tlc: &AddTlcInfo,
    ) -> Result<(), ProcessingChannelErrorWithSharedSecret> {
        // If needed, shared secret also get be extracted from the encrypted onion packet:
        // - Extract public key from onion_packet[1..34]
        // - Obtain share secret using DH Key Exchange from the public key and the network private key stored in the network actor state.
        if let Some(peeled_onion_packet) = self
            .try_add_tlc_peel_onion_packet(state, add_tlc)
            .await
            .map_err(ProcessingChannelError::without_shared_secret)?
        {
            let shared_secret = peeled_onion_packet.shared_secret.clone();
            self.apply_add_tlc_operation_with_peeled_onion_packet(
                state,
                add_tlc,
                peeled_onion_packet,
            )
            .await
            .map_err(move |err| err.with_shared_secret(shared_secret))?;
        }

        if let Some(ref udt_type_script) = state.funding_udt_type_script {
            self.subscribers
                .pending_received_tlcs_subscribers
                .send(TlcNotification {
                    tlc: add_tlc.clone(),
                    channel_id: state.get_id(),
                    script: udt_type_script.clone(),
                });
        }

        // we don't need to settle down the tlc if it is not the last hop here,
        // some e2e tests are calling AddTlc manually, so we can not use onion packet to
        // check whether it's the last hop here, maybe need to revisit in future.
        self.try_to_settle_down_tlc(myself, state, add_tlc.tlc_id.into())
            .await;

        warn!("finished check tlc for peer message: {:?}", &add_tlc.tlc_id);
        Ok(())
    }

    async fn try_add_tlc_peel_onion_packet(
        &self,
        state: &mut ChannelActorState,
        add_tlc: &AddTlcInfo,
    ) -> Result<Option<PeeledPaymentOnionPacket>, ProcessingChannelError> {
        state.check_tlc_expiry(add_tlc.expiry)?;

        assert!(state.get_received_tlc(add_tlc.tlc_id.into()).is_some());

        Ok(
            OptionFuture::from(add_tlc.onion_packet.clone().map(|onion_packet| {
                self.peel_onion_packet(onion_packet, add_tlc.payment_hash.clone())
            }))
            .await
            .transpose()?,
        )
    }

    async fn apply_add_tlc_operation_with_peeled_onion_packet(
        &self,
        state: &mut ChannelActorState,
        add_tlc: &AddTlcInfo,
        peeled_onion_packet: PeeledPaymentOnionPacket,
    ) -> Result<(), ProcessingChannelError> {
        let payment_hash = add_tlc.payment_hash;
        let received_amount = add_tlc.amount;
        let forward_amount = peeled_onion_packet.current.amount;

        if peeled_onion_packet.is_last() {
            if forward_amount != add_tlc.amount {
                return Err(ProcessingChannelError::FinalIncorrectHTLCAmount);
            }

            if add_tlc.expiry < peeled_onion_packet.current.expiry {
                return Err(ProcessingChannelError::IncorrectFinalTlcExpiry);
            }
            if add_tlc.expiry < now_timestamp_as_millis_u64() + MIN_TLC_EXPIRY_DELTA {
                return Err(ProcessingChannelError::TlcExpirySoon);
            }

            if let Some(invoice) = self.store.get_invoice(&payment_hash) {
                let invoice_status = self.get_invoice_status(&invoice);
                if invoice_status != CkbInvoiceStatus::Open {
                    return Err(ProcessingChannelError::FinalInvoiceInvalid(invoice_status));
                }
                self.store
                    .update_invoice_status(&payment_hash, CkbInvoiceStatus::Received)
                    .expect("update invoice status failed");
            }

            // if this is the last hop, store the preimage.
            // though we will RemoveTlcFulfill the TLC in try_to_settle_down_tlc function,
            // here we can do error check early here for better error handling.
            let preimage = peeled_onion_packet
                .current
                .payment_preimage
                .or_else(|| self.store.get_invoice_preimage(&add_tlc.payment_hash));

            if let Some(preimage) = preimage {
                let filled_payment_hash: Hash256 = add_tlc.hash_algorithm.hash(preimage).into();
                if add_tlc.payment_hash != filled_payment_hash {
                    return Err(ProcessingChannelError::FinalIncorrectPreimage);
                }
                state.set_received_tlc_preimage(add_tlc.tlc_id.into(), Some(preimage));
            } else {
                return Err(ProcessingChannelError::FinalIncorrectPaymentHash);
            }
        } else {
            match state.public_channel_info.as_ref() {
                Some(public_channel_info) if public_channel_info.enabled => {
                    let min_tlc_value = public_channel_info.tlc_min_value;
                    if min_tlc_value > received_amount {
                        return Err(ProcessingChannelError::TlcAmountIsTooLow);
                    }

                    if add_tlc.expiry
                        < peeled_onion_packet.current.expiry + public_channel_info.tlc_expiry_delta
                    {
                        return Err(ProcessingChannelError::IncorrectTlcExpiry);
                    }

                    assert!(received_amount >= forward_amount);
                    let forward_fee = received_amount.saturating_sub(forward_amount);
                    let fee_rate: u128 = public_channel_info.tlc_fee_proportional_millionths;

                    let expected_fee = calculate_tlc_forward_fee(forward_amount, fee_rate);
                    if expected_fee.is_err() || forward_fee < expected_fee.clone().unwrap() {
                        error!(
                            "too low forward_fee: {}, expected_fee: {:?}",
                            forward_fee, expected_fee
                        );
                        return Err(ProcessingChannelError::TlcForwardFeeIsTooLow);
                    }
                    // if this is not the last hop, forward TLC to next hop
                    self.handle_forward_onion_packet(
                        state,
                        add_tlc.payment_hash,
                        peeled_onion_packet.clone(),
                        add_tlc.tlc_id.into(),
                    )
                    .await?;
                }
                _ => {
                    // if we don't have public channel info, we can not forward the TLC
                    // this may happended some malicious sender build a invalid onion router
                    return Err(ProcessingChannelError::InvalidState(
                        "Received AddTlc message, but the channel is not public or disabled"
                            .to_string(),
                    ));
                }
            }
        }
        Ok(())
    }

    fn handle_add_tlc_peer_message(
        &self,
        state: &mut ChannelActorState,
        add_tlc: AddTlc,
    ) -> Result<(), ProcessingChannelError> {
        // TODO: here we only check the error which sender didn't follow agreed rules,
        //       if any error happened here we need go to shutdown procedure

        state.check_for_tlc_update(Some(add_tlc.amount), false, false)?;
        let tlc_info = state.create_inbounding_tlc(add_tlc.clone())?;
        state.check_insert_tlc(&tlc_info)?;
        state
            .tlc_state
            .add_remote_tlc(TlcKind::AddTlc(tlc_info.clone()));
        state.increment_next_received_tlc_id();
        Ok(())
    }

    fn handle_remove_tlc_peer_message(
        &self,
        state: &mut ChannelActorState,
        remove_tlc: RemoveTlc,
    ) -> Result<(), ProcessingChannelError> {
        state.check_for_tlc_update(None, false, false)?;
        // TODO: here if we received a invalid remove tlc, it's maybe a malioucious peer,
        // maybe we need to go through shutdown process for this error
        state
            .check_remove_tlc_with_reason(TLCId::Offered(remove_tlc.tlc_id), &remove_tlc.reason)?;
        let tlc_kind = TlcKind::RemoveTlc(RemoveTlcInfo {
            tlc_id: TLCId::Offered(remove_tlc.tlc_id),
            channel_id: remove_tlc.channel_id,
            reason: remove_tlc.reason.clone(),
        });
        state.tlc_state.add_remote_tlc(tlc_kind.clone());
        Ok(())
    }

    async fn apply_remove_tlc_operation(
        &self,
        myself: &ActorRef<ChannelActorMessage>,
        state: &mut ChannelActorState,
        remove_tlc: RemoveTlcInfo,
    ) -> Result<(), ProcessingChannelError> {
        let channel_id = state.get_id();
        let remove_reason = remove_tlc.reason.clone();
        let tlc_info = state
            .remove_tlc_with_reason(remove_tlc.tlc_id, &remove_reason)
            .expect("expect remove tlc successfully");
        if let (
            Some(ref udt_type_script),
            RemoveTlcReason::RemoveTlcFulfill(RemoveTlcFulfill { payment_preimage }),
        ) = (state.funding_udt_type_script.clone(), &remove_reason)
        {
            let mut tlc = tlc_info.clone();
            tlc.payment_preimage = Some(*payment_preimage);
            self.subscribers
                .settled_tlcs_subscribers
                .send(TlcNotification {
                    tlc,
                    channel_id,
                    script: udt_type_script.clone(),
                });
        }
        if tlc_info.previous_tlc.is_none() {
            // only the original sender of the TLC should send `TlcRemoveReceived` event
            // because only the original sender cares about the TLC event to settle the payment
            self.network
                .send_message(NetworkActorMessage::new_event(
                    NetworkActorEvent::TlcRemoveReceived(
                        tlc_info.payment_hash,
                        remove_reason.clone(),
                    ),
                ))
                .expect("myself alive");
        } else {
            // relay RemoveTlc to previous channel if needed
            self.try_to_relay_remove_tlc(myself, state, &tlc_info, remove_reason)
                .await;
        }
        Ok(())
    }

    async fn handle_forward_onion_packet(
        &self,
        state: &mut ChannelActorState,
        payment_hash: Hash256,
        peeled_onion_packet: PeeledPaymentOnionPacket,
        added_tlc_id: u64,
    ) -> Result<(), ProcessingChannelError> {
        let (send, recv) = oneshot::channel::<Result<u64, TlcErr>>();
        let rpc_reply = RpcReplyPort::from(send);
        self.network
            .send_message(NetworkActorMessage::Command(
                NetworkActorCommand::SendPaymentOnionPacket(
                    SendOnionPacketCommand {
                        peeled_onion_packet,
                        previous_tlc: Some((state.get_id(), added_tlc_id)),
                        payment_hash,
                    },
                    rpc_reply,
                ),
            ))
            .expect(ASSUME_NETWORK_ACTOR_ALIVE);

        // If we failed to forward the onion packet, we should remove the tlc.
        if let Err(res) = recv.await.expect("expect command replied") {
            return Err(ProcessingChannelError::TlcForwardingError(res));
        }
        Ok(())
    }

    pub fn handle_commitment_signed_command(
        &self,
        state: &mut ChannelActorState,
    ) -> ProcessingChannelResult {
        let flags = match state.state {
            ChannelState::CollaboratingFundingTx(flags)
                if !flags.contains(CollaboratingFundingTxFlags::COLLABRATION_COMPLETED) =>
            {
                return Err(ProcessingChannelError::InvalidState(format!(
                    "Unable to process commitment_signed command in state {:?}, as collaboration is not completed yet.",
                    &state.state
                )));
            }
            ChannelState::CollaboratingFundingTx(_) => {
                CommitmentSignedFlags::SigningCommitment(SigningCommitmentFlags::empty())
            }
            ChannelState::SigningCommitment(flags)
                if flags.contains(SigningCommitmentFlags::OUR_COMMITMENT_SIGNED_SENT) =>
            {
                return Err(ProcessingChannelError::InvalidState(format!(
                    "Unable to process commitment_signed command in state {:?}, as we have already sent our commitment_signed message.",
                    &state.state
                )));
            }
            ChannelState::SigningCommitment(flags) => {
                CommitmentSignedFlags::SigningCommitment(flags)
            }
            ChannelState::ChannelReady() => CommitmentSignedFlags::ChannelReady(),
            ChannelState::ShuttingDown(flags) => {
                if flags.contains(ShuttingDownFlags::AWAITING_PENDING_TLCS) {
                    CommitmentSignedFlags::PendingShutdown()
                } else {
                    return Err(ProcessingChannelError::InvalidState(format!(
                        "Unable to process commitment_signed message in shutdowning state with flags {:?}",
                        &flags
                    )));
                }
            }
            _ => {
                return Err(ProcessingChannelError::InvalidState(format!(
                    "Unable to send commitment signed message in state {:?}",
                    &state.state
                )));
            }
        };
        let (funding_tx_partial_signature, commitment_tx_partial_signature) =
            state.build_and_sign_commitment_tx()?;
        let commitment_signed = CommitmentSigned {
            channel_id: state.get_id(),
            funding_tx_partial_signature,
            commitment_tx_partial_signature,
            next_local_nonce: state.get_next_local_nonce(),
        };
        self.network
            .send_message(NetworkActorMessage::new_command(
                NetworkActorCommand::SendFiberMessage(FiberMessageWithPeerId::new(
                    state.get_remote_peer_id(),
                    FiberMessage::commitment_signed(commitment_signed),
                )),
            ))
            .expect(ASSUME_NETWORK_ACTOR_ALIVE);
        state.save_remote_nonce_for_raa();

        match flags {
            CommitmentSignedFlags::SigningCommitment(flags) => {
                let flags = flags | SigningCommitmentFlags::OUR_COMMITMENT_SIGNED_SENT;
                state.update_state(ChannelState::SigningCommitment(flags));
                state.maybe_transition_to_tx_signatures(flags, &self.network)?;
            }
            CommitmentSignedFlags::ChannelReady() => {}
            CommitmentSignedFlags::PendingShutdown() => {
                state.maybe_transition_to_shutdown(&self.network)?;
            }
        }
        Ok(())
    }

    pub fn handle_add_tlc_command(
        &self,
        state: &mut ChannelActorState,
        command: AddTlcCommand,
    ) -> Result<u64, ProcessingChannelError> {
        state.check_for_tlc_update(Some(command.amount), true, true)?;
        state.check_tlc_expiry(command.expiry)?;
        let tlc = state.create_outbounding_tlc(command.clone());
        state.check_insert_tlc(&tlc)?;
        state.tlc_state.add_local_tlc(TlcKind::AddTlc(tlc.clone()));
        state.increment_next_offered_tlc_id();

        let add_tlc = AddTlc {
            channel_id: state.get_id(),
            tlc_id: tlc.tlc_id.into(),
            amount: command.amount,
            payment_hash: command.payment_hash,
            expiry: command.expiry,
            hash_algorithm: command.hash_algorithm,
            onion_packet: command.onion_packet,
        };

        // Send tlc update message to peer.
        let msg =
            FiberMessageWithPeerId::new(state.get_remote_peer_id(), FiberMessage::add_tlc(add_tlc));

        self.network
            .send_message(NetworkActorMessage::new_command(
                NetworkActorCommand::SendFiberMessage(msg),
            ))
            .expect(ASSUME_NETWORK_ACTOR_ALIVE);

        self.handle_commitment_signed_command(state)?;
        state.tlc_state.set_waiting_ack(true);
        Ok(tlc.tlc_id.into())
    }

    pub fn handle_remove_tlc_command(
        &self,
        state: &mut ChannelActorState,
        command: RemoveTlcCommand,
    ) -> ProcessingChannelResult {
        state.check_for_tlc_update(None, true, false)?;
        state.check_remove_tlc_with_reason(TLCId::Received(command.id), &command.reason)?;
        let tlc_kind = TlcKind::RemoveTlc(RemoveTlcInfo {
            channel_id: state.get_id(),
            tlc_id: TLCId::Received(command.id),
            reason: command.reason.clone(),
        });
        state.tlc_state.add_local_tlc(tlc_kind.clone());
        let msg = FiberMessageWithPeerId::new(
            state.get_remote_peer_id(),
            FiberMessage::remove_tlc(RemoveTlc {
                channel_id: state.get_id(),
                tlc_id: command.id,
                reason: command.reason,
            }),
        );
        self.network
            .send_message(NetworkActorMessage::new_command(
                NetworkActorCommand::SendFiberMessage(msg),
            ))
            .expect(ASSUME_NETWORK_ACTOR_ALIVE);

        state.maybe_transition_to_shutdown(&self.network)?;
        self.handle_commitment_signed_command(state)?;
        state.tlc_state.set_waiting_ack(true);
        Ok(())
    }

    pub fn handle_shutdown_command(
        &self,
        state: &mut ChannelActorState,
        command: ShutdownCommand,
    ) -> ProcessingChannelResult {
        debug!("Handling shutdown command: {:?}", &command);
        if command.force {
            match state.state {
                ChannelState::ChannelReady() => {
                    debug!("Handling force shutdown command in ChannelReady state");
                }
                ChannelState::ShuttingDown(flags) => {
                    debug!(
                        "Handling force shutdown command in ShuttingDown state, flags: {:?}",
                        &flags
                    );
                }
                _ => {
                    return Err(ProcessingChannelError::InvalidState(format!(
                        "Handling force shutdown command invalid state {:?}",
                        &state.state
                    )));
                }
            };

            let transaction = state
                .latest_commitment_transaction
                .clone()
                .expect("latest_commitment_transaction should exist when channel is in ChannelReady of ShuttingDown state");
            self.network
                .send_message(NetworkActorMessage::new_event(
                    NetworkActorEvent::CommitmentTransactionPending(transaction, state.get_id()),
                ))
                .expect(ASSUME_NETWORK_ACTOR_ALIVE);

            state.update_state(ChannelState::ShuttingDown(
                ShuttingDownFlags::WAITING_COMMITMENT_CONFIRMATION,
            ));
            return Ok(());
        }

        let flags = match state.state {
            ChannelState::ChannelReady() => {
                debug!("Handling shutdown command in ChannelReady state");
                ShuttingDownFlags::empty()
            }
            _ => {
                debug!("Handling shutdown command in state {:?}", &state.state);
                return Err(ProcessingChannelError::InvalidState(format!(
                    "Trying to send shutdown message while in invalid state {:?}",
                    &state.state
                )));
            }
        };

        state.check_shutdown_fee_rate(command.fee_rate, &command.close_script)?;
        self.network
            .send_message(NetworkActorMessage::new_command(
                NetworkActorCommand::SendFiberMessage(FiberMessageWithPeerId::new(
                    self.get_remote_peer_id(),
                    FiberMessage::shutdown(Shutdown {
                        channel_id: state.get_id(),
                        close_script: command.close_script.clone(),
                        fee_rate: command.fee_rate,
                    }),
                )),
            ))
            .expect(ASSUME_NETWORK_ACTOR_ALIVE);

        let shutdown_info = ShutdownInfo {
            close_script: command.close_script,
            fee_rate: command.fee_rate.as_u64(),
            signature: None,
        };
        state.local_shutdown_info = Some(shutdown_info);
        state.update_state(ChannelState::ShuttingDown(
            flags | ShuttingDownFlags::OUR_SHUTDOWN_SENT,
        ));
        debug!(
            "Channel state updated to {:?} after processing shutdown command",
            &state.state
        );

        state.maybe_transition_to_shutdown(&self.network)
    }

    pub async fn handle_update_command(
        &self,
        state: &mut ChannelActorState,
        command: UpdateCommand,
    ) -> ProcessingChannelResult {
        if !state.is_public() {
            return Err(ProcessingChannelError::InvalidState(
                "Only public channel can be updated".to_string(),
            ));
        }

        let UpdateCommand {
            enabled,
            tlc_expiry_delta,
            tlc_minimum_value,
            tlc_fee_proportional_millionths,
        } = command;

        let mut updated = false;

        if let Some(enabled) = enabled {
            updated |= state.update_our_enabled(enabled);
        }

        if let Some(delta) = tlc_expiry_delta {
            if delta < MIN_TLC_EXPIRY_DELTA {
                return Err(ProcessingChannelError::InvalidParameter(format!(
                    "TLC expiry delta is too small, expect larger than {}",
                    MIN_TLC_EXPIRY_DELTA
                )));
            }
            updated |= state.update_our_tlc_expiry_delta(delta);
        }

        if let Some(value) = tlc_minimum_value {
            updated |= state.update_our_tlc_min_value(value);
        }

        if let Some(fee) = tlc_fee_proportional_millionths {
            updated |= state.update_our_tlc_fee_proportional_millionths(fee);
        }

        if updated {
            state
                .generate_and_broadcast_channel_update(&self.network)
                .await;
        }

        Ok(())
    }

    pub async fn register_retryable_tlc_remove(
        &self,
        myself: &ActorRef<ChannelActorMessage>,
        state: &mut ChannelActorState,
        tlc_id: TLCId,
        reason: RemoveTlcReason,
    ) {
        state.tlc_state.set_tlc_pending_remove(tlc_id, reason);
        self.check_and_apply_retryable_remove_tlcs(myself, state)
            .await;
    }

    pub async fn register_retryable_relay_tlc_remove(
        &self,
        myself: &ActorRef<ChannelActorMessage>,
        state: &mut ChannelActorState,
        tlc_id: u64,
        channel_id: Hash256,
        reason: RemoveTlcReason,
    ) {
        state
            .tlc_state
            .insert_relay_tlc_remove(channel_id, tlc_id, reason);
        self.check_and_apply_retryable_remove_tlcs(myself, state)
            .await;
    }

    pub async fn check_and_apply_retryable_remove_tlcs(
        &self,
        myself: &ActorRef<ChannelActorMessage>,
        state: &mut ChannelActorState,
    ) {
        let pending_removes = state.tlc_state.get_pending_remove();
        for retryable_remove in pending_removes.into_iter() {
            match retryable_remove {
                RetryableRemoveTlc::RemoveTlc(tlc_id, ref reason) => {
                    let command = RemoveTlcCommand {
                        id: tlc_id.into(),
                        reason: reason.clone(),
                    };

                    match self.handle_remove_tlc_command(state, command) {
                        Ok(_) | Err(ProcessingChannelError::RepeatedProcessing(_)) => {
                            state.tlc_state.remove_pending_remove_tlc(&retryable_remove);
                        }
                        Err(ProcessingChannelError::WaitingTlcAck) => {
                            error!(
                                "Failed to remove tlc: {:?} because of WaitingTlcAck, retry it later",
                                &retryable_remove
                            );
                        }
                        Err(err) => {
                            error!(
                                "Failed to remove tlc: {:?} with reason: {:?}, will not retry",
                                &retryable_remove, err
                            );
                            state.tlc_state.remove_pending_remove_tlc(&retryable_remove);
                        }
                    }
                }
                RetryableRemoveTlc::RelayRemoveTlc(channel_id, tlc_id, ref reason) => {
                    let (send, recv) = oneshot::channel::<Result<(), String>>();
                    let port = RpcReplyPort::from(send);
                    self.network
                        .send_message(NetworkActorMessage::new_command(
                            NetworkActorCommand::ControlFiberChannel(ChannelCommandWithId {
                                channel_id: channel_id,
                                command: ChannelCommand::RemoveTlc(
                                    RemoveTlcCommand {
                                        id: tlc_id,
                                        reason: reason.clone(),
                                    },
                                    port,
                                ),
                            }),
                        ))
                        .expect(ASSUME_NETWORK_ACTOR_ALIVE);
                    let res = recv.await.expect("remove tlc replied");
                    match res {
                        Ok(_) => {
                            state.tlc_state.remove_pending_remove_tlc(&retryable_remove);
                        }
                        Err(err) if err.contains("WaitingTlcAck") => {
                            error!(
                                "Failed to relay remove tlc: {:?} because of WaitingTlcAck, retry it later",
                                &retryable_remove
                            );
                        }
                        Err(err) => {
                            error!(
                                "Failed to relay remove tlc: {:?} with reason: {:?}, will not retry",
                                &retryable_remove, err
                            );
                            state.tlc_state.remove_pending_remove_tlc(&retryable_remove);
                        }
                    }
                }
            }
        }
        // If there are more pending removes, we will retry it later
        if !state.tlc_state.get_pending_remove().is_empty() {
            myself.send_after(AUTO_SETDOWN_TLC_INTERVAL, || {
                ChannelActorMessage::Event(ChannelEvent::CheckTlcSetdown)
            });
        }
    }

    // This is the dual of `handle_tx_collaboration_msg`. Any logic error here is likely
    // to present in the other function as well.
    pub fn handle_tx_collaboration_command(
        &self,
        state: &mut ChannelActorState,
        command: TxCollaborationCommand,
    ) -> Result<(), ProcessingChannelError> {
        debug!("Handling tx collaboration command: {:?}", &command);
        let is_complete_command = matches!(command, TxCollaborationCommand::TxComplete());
        let is_waiting_for_remote = match state.state {
            ChannelState::CollaboratingFundingTx(flags) => {
                flags.contains(CollaboratingFundingTxFlags::AWAITING_REMOTE_TX_COLLABORATION_MSG)
            }
            _ => false,
        };

        // We first exclude below cases that are invalid for tx collaboration,
        // and then process the commands.
        let flags = match state.state {
            ChannelState::NegotiatingFunding(NegotiatingFundingFlags::INIT_SENT)
                if state.is_acceptor =>
            {
                return Err(ProcessingChannelError::InvalidState(
                    "Acceptor tries to start sending tx collaboration message".to_string(),
                ));
            }
            ChannelState::NegotiatingFunding(_) => {
                debug!("Beginning processing tx collaboration command, and transitioning from {:?} to CollaboratingFundingTx state", state.state);
                state.state =
                    ChannelState::CollaboratingFundingTx(CollaboratingFundingTxFlags::empty());
                CollaboratingFundingTxFlags::empty()
            }
            ChannelState::CollaboratingFundingTx(_)
                if !is_complete_command && is_waiting_for_remote =>
            {
                return Err(ProcessingChannelError::InvalidState(format!(
                    "Trying to process command {:?} while in {:?} (should only send non-complete message after received response from peer)",
                    &command, state.state
                )));
            }
            ChannelState::CollaboratingFundingTx(flags) => {
                debug!(
                    "Processing tx collaboration command {:?} for state {:?}",
                    &command, &state.state
                );
                flags
            }
            _ => {
                return Err(ProcessingChannelError::InvalidState(format!(
                    "Invalid tx collaboration command {:?} for state {:?}",
                    &command, state.state
                )));
            }
        };

        // TODO: Note that we may deadlock here if send_tx_collaboration_command does successfully send the message,
        // as in that case both us and the remote are waiting for each other to send the message.
        match command {
            TxCollaborationCommand::TxUpdate(tx_update) => {
                let fiber_message = FiberMessage::tx_update(TxUpdate {
                    channel_id: state.get_id(),
                    tx: tx_update.transaction.clone(),
                });
                self.network
                    .send_message(NetworkActorMessage::new_command(
                        NetworkActorCommand::SendFiberMessage(FiberMessageWithPeerId::new(
                            state.get_remote_peer_id(),
                            fiber_message,
                        )),
                    ))
                    .expect(ASSUME_NETWORK_ACTOR_ALIVE);

                state.update_state(ChannelState::CollaboratingFundingTx(
                    CollaboratingFundingTxFlags::AWAITING_REMOTE_TX_COLLABORATION_MSG,
                ));
                state.funding_tx = Some(tx_update.transaction.clone());
                state.maybe_complete_tx_collaboration(tx_update.transaction, &self.network)?;
            }
            TxCollaborationCommand::TxComplete() => {
                state.check_tx_complete_preconditions()?;
                let commitment_tx_partial_signature = state.build_init_commitment_tx_signature()?;
                let fiber_message = FiberMessage::tx_complete(TxComplete {
                    channel_id: state.get_id(),
                    commitment_tx_partial_signature,
                });
                self.network
                    .send_message(NetworkActorMessage::new_command(
                        NetworkActorCommand::SendFiberMessage(FiberMessageWithPeerId::new(
                            state.get_remote_peer_id(),
                            fiber_message,
                        )),
                    ))
                    .expect(ASSUME_NETWORK_ACTOR_ALIVE);

                state.update_state(ChannelState::CollaboratingFundingTx(
                    flags | CollaboratingFundingTxFlags::OUR_TX_COMPLETE_SENT,
                ));
            }
        }

        Ok(())
    }

    pub async fn handle_command(
        &self,
        state: &mut ChannelActorState,
        command: ChannelCommand,
    ) -> Result<(), ProcessingChannelError> {
        match command {
            ChannelCommand::TxCollaborationCommand(tx_collaboration_command) => {
                self.handle_tx_collaboration_command(state, tx_collaboration_command)
            }
            ChannelCommand::CommitmentSigned() => self.handle_commitment_signed_command(state),
            ChannelCommand::AddTlc(command, reply) => {
                match self.handle_add_tlc_command(state, command) {
                    Ok(tlc_id) => {
                        let _ = reply.send(Ok(AddTlcResponse { tlc_id }));
                        Ok(())
                    }
                    Err(err) => {
                        debug!("Error processing AddTlc command: {:?}", &err);
                        let tlc_err = self.get_tlc_error(state, &err).await;
                        let _ = reply.send(Err(tlc_err));
                        Err(err)
                    }
                }
            }
            ChannelCommand::RemoveTlc(command, reply) => {
                match self.handle_remove_tlc_command(state, command) {
                    Ok(_) => {
                        let _ = reply.send(Ok(()));
                        Ok(())
                    }
                    Err(err) => {
                        let _ = reply.send(Err(err.to_string()));
                        Err(err)
                    }
                }
            }
            ChannelCommand::Shutdown(command, reply) => {
                match self.handle_shutdown_command(state, command) {
                    Ok(_) => {
                        debug!("Shutdown command processed successfully");
                        let _ = reply.send(Ok(()));
                        Ok(())
                    }
                    Err(err) => {
                        debug!("Error processing shutdown command: {:?}", &err);
                        let _ = reply.send(Err(err.to_string()));
                        Err(err)
                    }
                }
            }
            ChannelCommand::Update(command, reply) => {
                match self.handle_update_command(state, command).await {
                    Ok(_) => {
                        debug!("Update command processed successfully");
                        let _ = reply.send(Ok(()));
                        Ok(())
                    }
                    Err(err) => {
                        debug!("Error processing update command: {:?}", &err);
                        let _ = reply.send(Err(err.to_string()));
                        Err(err)
                    }
                }
            }
            #[cfg(test)]
            ChannelCommand::ReloadState() => {
                *state = self
                    .store
                    .get_channel_actor_state(&state.get_id())
                    .expect("load channel state failed");
                Ok(())
            }
        }
    }

    pub async fn handle_event(
        &self,
        myself: &ActorRef<ChannelActorMessage>,
        state: &mut ChannelActorState,
        event: ChannelEvent,
    ) -> Result<(), ProcessingChannelError> {
        match event {
            ChannelEvent::FundingTransactionConfirmed(block_number, tx_index) => {
                debug!("Funding transaction confirmed");
                let flags = match state.state {
                    ChannelState::AwaitingChannelReady(flags) => flags,
                    ChannelState::AwaitingTxSignatures(f)
                        if f.contains(AwaitingTxSignaturesFlags::TX_SIGNATURES_SENT) =>
                    {
                        AwaitingChannelReadyFlags::empty()
                    }
                    _ => {
                        return Err(ProcessingChannelError::InvalidState(format!(
                            "Expecting funding transaction confirmed event in state AwaitingChannelReady or after TX_SIGNATURES_SENT, but got state {:?}", &state.state)));
                    }
                };
                state.funding_tx_confirmed_at = Some((block_number, tx_index));
                self.network
                    .send_message(NetworkActorMessage::new_command(
                        NetworkActorCommand::SendFiberMessage(FiberMessageWithPeerId::new(
                            state.get_remote_peer_id(),
                            FiberMessage::channel_ready(ChannelReady {
                                channel_id: state.get_id(),
                            }),
                        )),
                    ))
                    .expect(ASSUME_NETWORK_ACTOR_ALIVE);
                let flags = flags | AwaitingChannelReadyFlags::OUR_CHANNEL_READY;
                state.update_state(ChannelState::AwaitingChannelReady(flags));
                state.maybe_channel_is_ready(&self.network).await;
            }
            ChannelEvent::CommitmentTransactionConfirmed => {
                match state.state {
                    ChannelState::ShuttingDown(flags)
                        if flags.contains(ShuttingDownFlags::WAITING_COMMITMENT_CONFIRMATION) => {}
                    _ => {
                        return Err(ProcessingChannelError::InvalidState(format!(
                            "Expecting commitment transaction confirmed event in state ShuttingDown, but got state {:?}", &state.state)
                        ));
                    }
                };
                state.update_state(ChannelState::Closed(CloseFlags::UNCOOPERATIVE));
                debug!("Channel closed with uncooperative close");
            }
            ChannelEvent::CheckTlcSetdown => {
                self.check_and_apply_retryable_remove_tlcs(myself, state)
                    .await;
            }
            ChannelEvent::PeerDisconnected => {
                myself.stop(Some("PeerDisconnected".to_string()));
            }
            ChannelEvent::ClosingTransactionConfirmed => {
                // Broadcast the channel update message which disables the channel.
                let update = state.generate_disabled_channel_update(&self.network).await;

                self.network
                    .send_message(NetworkActorMessage::new_command(
                        NetworkActorCommand::BroadcastMessages(vec![
                            BroadcastMessage::ChannelUpdate(update),
                        ]),
                    ))
                    .expect(ASSUME_NETWORK_ACTOR_ALIVE);

                myself.stop(Some("ChannelClosed".to_string()));
            }
        }
        Ok(())
    }

    fn get_invoice_status(&self, invoice: &CkbInvoice) -> CkbInvoiceStatus {
        match self
            .store
            .get_invoice_status(&invoice.payment_hash())
            .expect("no invoice status found")
        {
            CkbInvoiceStatus::Open if invoice.is_expired() => CkbInvoiceStatus::Expired,
            status => status,
        }
    }

    async fn peel_onion_packet(
        &self,
        onion_packet: PaymentOnionPacket,
        payment_hash: Hash256,
    ) -> Result<PeeledPaymentOnionPacket, ProcessingChannelError> {
        call!(self.network, |tx| NetworkActorMessage::Command(
            NetworkActorCommand::PeelPaymentOnionPacket(onion_packet, payment_hash, tx)
        ))
        .expect(ASSUME_NETWORK_ACTOR_ALIVE)
        .map_err(|err| ProcessingChannelError::PeelingOnionPacketError(err))
    }
}

#[rasync_trait]
impl<S> Actor for ChannelActor<S>
where
    S: ChannelActorStateStore + InvoiceStore + Send + Sync + 'static,
{
    type Msg = ChannelActorMessage;
    type State = ChannelActorState;
    type Arguments = ChannelInitializationParameter;

    async fn pre_start(
        &self,
        _myself: ActorRef<Self::Msg>,
        args: Self::Arguments,
    ) -> Result<Self::State, ActorProcessingErr> {
        // startup the event processing
        match args {
            ChannelInitializationParameter::AcceptChannel(AcceptChannelParameter {
                funding_amount: local_funding_amount,
                reserved_ckb_amount: local_reserved_ckb_amount,
                shutdown_script: local_shutdown_script,
                public_channel_info,
                seed,
                open_channel,
                channel_id_sender,
                max_tlc_number_in_flight,
                max_tlc_value_in_flight,
            }) => {
                let peer_id = self.get_remote_peer_id();
                debug!(
                    "Accepting channel {:?} to peer {:?}",
                    &open_channel, &peer_id
                );

                let counterpart_pubkeys = (&open_channel).into();
                let public = open_channel.is_public();
                let OpenChannel {
                    channel_id,
                    chain_hash,
                    commitment_fee_rate,
                    commitment_delay_epoch,
                    funding_fee_rate,
                    funding_udt_type_script,
                    funding_amount,
                    shutdown_script,
                    reserved_ckb_amount,
                    first_per_commitment_point,
                    second_per_commitment_point,
                    next_local_nonce,
                    max_tlc_value_in_flight: remote_max_tlc_value_in_flight,
                    max_tlc_number_in_flight: remote_max_tlc_number_in_flight,
                    channel_announcement_nonce,
                    ..
                } = &open_channel;

                if *chain_hash != get_chain_hash() {
                    return Err(Box::new(ProcessingChannelError::InvalidParameter(format!(
                        "Invalid chain hash {:?}",
                        chain_hash
                    ))));
                }

                // TODO: we may reject the channel opening request here
                // if the peer want to open a public channel, but we don't want to.
                if public && channel_announcement_nonce.is_none()
                    || public && public_channel_info.is_none()
                {
                    return Err(Box::new(ProcessingChannelError::InvalidParameter(
                        "Public channel should have channel announcement nonce and public channel info".to_string(),
                    )));
                }

                let mut state = ChannelActorState::new_inbound_channel(
                    *channel_id,
                    public_channel_info,
                    local_funding_amount,
                    local_reserved_ckb_amount,
                    *commitment_fee_rate,
                    *commitment_delay_epoch,
                    *funding_fee_rate,
                    funding_udt_type_script.clone(),
                    &seed,
                    self.get_local_pubkey(),
                    self.get_remote_pubkey(),
                    local_shutdown_script.clone(),
                    shutdown_script.clone(),
                    *funding_amount,
                    *reserved_ckb_amount,
                    counterpart_pubkeys,
                    next_local_nonce.clone(),
                    channel_announcement_nonce.clone(),
                    *first_per_commitment_point,
                    *second_per_commitment_point,
                    *remote_max_tlc_value_in_flight,
                    *remote_max_tlc_number_in_flight,
                    max_tlc_number_in_flight,
                    max_tlc_value_in_flight,
                );
                state.check_accept_channel_parameters()?;

                let commitment_number = INITIAL_COMMITMENT_NUMBER;

                let channel_announcement_nonce = if public {
                    Some(state.get_channel_announcement_musig2_pubnonce())
                } else {
                    None
                };
                let accept_channel = AcceptChannel {
                    channel_id: *channel_id,
                    funding_amount: local_funding_amount,
                    shutdown_script: local_shutdown_script,
                    reserved_ckb_amount: local_reserved_ckb_amount,
                    max_tlc_value_in_flight,
                    max_tlc_number_in_flight,
                    funding_pubkey: state.signer.funding_key.pubkey(),
                    tlc_basepoint: state.signer.tlc_base_key.pubkey(),
                    first_per_commitment_point: state
                        .signer
                        .get_commitment_point(commitment_number),
                    second_per_commitment_point: state
                        .signer
                        .get_commitment_point(commitment_number + 1),
                    channel_announcement_nonce,
                    next_local_nonce: state.get_local_musig2_pubnonce(),
                };

                let command = FiberMessageWithPeerId::new(
                    peer_id,
                    FiberMessage::accept_channel(accept_channel),
                );
                // TODO: maybe we should not use try_send here.
                self.network
                    .send_message(NetworkActorMessage::new_command(
                        NetworkActorCommand::SendFiberMessage(command),
                    ))
                    .expect(ASSUME_NETWORK_ACTOR_ALIVE);

                state.update_state(ChannelState::NegotiatingFunding(
                    NegotiatingFundingFlags::INIT_SENT,
                ));
                if let Some(sender) = channel_id_sender {
                    sender.send(state.get_id()).expect("Receive not dropped");
                }
                Ok(state)
            }
            ChannelInitializationParameter::OpenChannel(OpenChannelParameter {
                funding_amount,
                seed,
                public_channel_info,
                funding_udt_type_script,
                shutdown_script,
                channel_id_sender,
                commitment_fee_rate,
                commitment_delay_epoch,
                funding_fee_rate,
                max_tlc_number_in_flight,
                max_tlc_value_in_flight,
            }) => {
                let public = public_channel_info.is_some();
                let peer_id = self.get_remote_peer_id();
                info!("Trying to open a channel to {:?}", &peer_id);

                let commitment_fee_rate =
                    commitment_fee_rate.unwrap_or(DEFAULT_COMMITMENT_FEE_RATE);
                let funding_fee_rate = funding_fee_rate.unwrap_or(DEFAULT_FEE_RATE);

                let (to_local_amount, reserved_ckb_amount) = get_funding_and_reserved_amount(
                    funding_amount,
                    &shutdown_script,
                    &funding_udt_type_script,
                )?;

                let mut channel = ChannelActorState::new_outbound_channel(
                    public_channel_info,
                    &seed,
                    self.get_local_pubkey(),
                    self.get_remote_pubkey(),
                    to_local_amount,
                    reserved_ckb_amount,
                    commitment_fee_rate,
                    commitment_delay_epoch
                        .unwrap_or(EpochNumberWithFraction::new(
                            DEFAULT_COMMITMENT_DELAY_EPOCHS,
                            0,
                            1,
                        ))
                        .full_value(),
                    funding_fee_rate,
                    funding_udt_type_script.clone(),
                    shutdown_script.clone(),
                    max_tlc_value_in_flight,
                    max_tlc_number_in_flight,
                );

                channel.check_open_channel_parameters()?;

                let channel_flags = if public {
                    ChannelFlags::PUBLIC
                } else {
                    ChannelFlags::empty()
                };
                let channel_announcement_nonce = if public {
                    Some(channel.get_channel_announcement_musig2_pubnonce())
                } else {
                    None
                };
                let commitment_number = INITIAL_COMMITMENT_NUMBER;
                let message = FiberMessage::ChannelInitialization(OpenChannel {
                    chain_hash: get_chain_hash(),
                    channel_id: channel.get_id(),
                    funding_udt_type_script,
                    funding_amount: channel.to_local_amount,
                    shutdown_script,
                    reserved_ckb_amount: channel.local_reserved_ckb_amount,
                    funding_fee_rate,
                    commitment_fee_rate,
                    commitment_delay_epoch: channel.commitment_delay_epoch,
                    max_tlc_value_in_flight: channel.local_constraints.max_tlc_value_in_flight,
                    max_tlc_number_in_flight: channel.local_constraints.max_tlc_number_in_flight,
                    channel_flags,
                    first_per_commitment_point: channel
                        .signer
                        .get_commitment_point(commitment_number),
                    second_per_commitment_point: channel
                        .signer
                        .get_commitment_point(commitment_number + 1),
                    funding_pubkey: channel.get_local_channel_public_keys().funding_pubkey,
                    tlc_basepoint: channel.get_local_channel_public_keys().tlc_base_key,
                    next_local_nonce: channel.get_local_musig2_pubnonce(),
                    channel_announcement_nonce,
                });

                debug!(
                    "Created OpenChannel message to {:?}: {:?}",
                    &peer_id, &message
                );
                self.network
                    .send_message(NetworkActorMessage::new_command(
                        NetworkActorCommand::SendFiberMessage(FiberMessageWithPeerId {
                            peer_id: peer_id.clone(),
                            message,
                        }),
                    ))
                    .expect(ASSUME_NETWORK_ACTOR_ALIVE);
                // TODO: note that we can't actually guarantee that this OpenChannel message is sent here.
                // It is even possible that the peer_id is bogus, and we can't send a message to it.
                // We need some book-keeping service to remove all the OUR_INIT_SENT channels.
                channel.update_state(ChannelState::NegotiatingFunding(
                    NegotiatingFundingFlags::OUR_INIT_SENT,
                ));
                debug!(
                    "Channel to peer {:?} with id {:?} created",
                    &peer_id,
                    &channel.get_id()
                );

                channel_id_sender
                    .send(channel.get_id())
                    .expect("Receive not dropped");
                Ok(channel)
            }
            ChannelInitializationParameter::ReestablishChannel(channel_id) => {
                let mut channel = self
                    .store
                    .get_channel_actor_state(&channel_id)
                    .expect("channel should exist");
                channel.reestablishing = true;

                let reestablish_channel = ReestablishChannel {
                    channel_id,
                    local_commitment_number: channel.get_current_commitment_number(true),
                    remote_commitment_number: channel.get_current_commitment_number(false),
                };

                let command = FiberMessageWithPeerId::new(
                    self.get_remote_peer_id(),
                    FiberMessage::reestablish_channel(reestablish_channel),
                );

                self.network
                    .send_message(NetworkActorMessage::new_command(
                        NetworkActorCommand::SendFiberMessage(command),
                    ))
                    .expect(ASSUME_NETWORK_ACTOR_ALIVE);

                // If the channel is already ready, we should notify the network actor.
                // so that we update the network.outpoint_channel_map
                if matches!(channel.state, ChannelState::ChannelReady()) {
                    self.network
                        .send_message(NetworkActorMessage::new_event(
                            NetworkActorEvent::ChannelReady(
                                channel.get_id(),
                                channel.get_remote_peer_id(),
                                channel.must_get_funding_transaction_outpoint(),
                            ),
                        ))
                        .expect(ASSUME_NETWORK_ACTOR_ALIVE);
                }
                Ok(channel)
            }
        }
    }

    async fn handle(
        &self,
        myself: ActorRef<Self::Msg>,
        message: Self::Msg,
        state: &mut Self::State,
    ) -> Result<(), ActorProcessingErr> {
        trace!(
            "Channel actor processing message: id: {:?}, state: {:?}, message: {:?}",
            &state.get_id(),
            &state.state,
            message,
        );

        match message {
            ChannelActorMessage::PeerMessage(message) => {
                if let Err(error) = self.handle_peer_message(&myself, state, message).await {
                    error!("Error while processing channel message: {:?}", error);
                    #[cfg(debug_assertions)]
                    self.network
                        .clone()
                        .send_message(NetworkActorMessage::new_notification(
                            NetworkServiceEvent::DebugEvent(DebugEvent::Common(format!(
                                "{:?}",
                                error
                            ))),
                        ))
                        .expect(ASSUME_NETWORK_ACTOR_ALIVE);
                }
            }
            ChannelActorMessage::Command(command) => {
                if let Err(err) = self.handle_command(state, command).await {
                    error!("Error while processing channel command: {:?}", err);
                }
            }
            ChannelActorMessage::Event(e) => {
                if let Err(err) = self.handle_event(&myself, state, e).await {
                    error!("Error while processing channel event: {:?}", err);
                }
            }
        }

        self.store.insert_channel_actor_state(state.clone());
        Ok(())
    }
}

#[derive(Copy, Clone, Debug, PartialEq, Eq, Serialize, Deserialize)]
pub struct CommitmentNumbers {
    pub local: u64,
    pub remote: u64,
}

impl Default for CommitmentNumbers {
    fn default() -> Self {
        Self::new()
    }
}

impl CommitmentNumbers {
    pub fn new() -> Self {
        Self {
            local: INITIAL_COMMITMENT_NUMBER,
            remote: INITIAL_COMMITMENT_NUMBER,
        }
    }

    pub fn get_local(&self) -> u64 {
        self.local
    }

    pub fn get_remote(&self) -> u64 {
        self.remote
    }

    pub fn increment_local(&mut self) {
        self.local += 1;
    }

    pub fn increment_remote(&mut self) {
        self.remote += 1;
    }

    pub fn flip(&self) -> Self {
        Self {
            local: self.remote,
            remote: self.local,
        }
    }
}

#[derive(Copy, Clone, Debug, PartialEq, Eq, Serialize, Deserialize, PartialOrd, Ord, Hash)]
pub enum TLCId {
    Offered(u64),
    Received(u64),
}

impl From<TLCId> for u64 {
    fn from(id: TLCId) -> u64 {
        match id {
            TLCId::Offered(id) => id,
            TLCId::Received(id) => id,
        }
    }
}

impl TLCId {
    pub fn is_offered(&self) -> bool {
        matches!(self, TLCId::Offered(_))
    }

    pub fn is_received(&self) -> bool {
        !self.is_offered()
    }

    pub fn flip(&self) -> Self {
        match self {
            TLCId::Offered(id) => TLCId::Received(*id),
            TLCId::Received(id) => TLCId::Offered(*id),
        }
    }

    pub fn flip_mut(&mut self) {
        *self = self.flip();
    }
}

#[derive(Debug, Clone, Serialize, Deserialize, Eq, PartialEq)]
pub enum TlcKind {
    AddTlc(AddTlcInfo),
    RemoveTlc(RemoveTlcInfo),
}

impl TlcKind {
    pub fn log(&self) -> String {
        match self {
            TlcKind::AddTlc(add_tlc) => {
                format!("{:?}", &add_tlc.tlc_id)
            }
            TlcKind::RemoveTlc(remove_tlc) => {
                format!("RemoveTlc({:?})", &remove_tlc.tlc_id)
            }
        }
    }
}

#[derive(Debug, Clone, Serialize, Deserialize, Eq, PartialEq)]
pub struct AddTlcInfo {
    pub channel_id: Hash256,
    pub tlc_id: TLCId,
    pub amount: u128,
    pub payment_hash: Hash256,
    pub expiry: u64,
    pub hash_algorithm: HashAlgorithm,
    // the onion packet for multi-hop payment
    pub onion_packet: Option<PaymentOnionPacket>,
    /// Shared secret used in forwarding.
    ///
    /// Save it to backward errors. Use all zeros when no shared secrets are available.
    pub shared_secret: [u8; 32],
    pub created_at: CommitmentNumbers,
    pub removed_at: Option<(CommitmentNumbers, RemoveTlcReason)>,
    pub payment_preimage: Option<Hash256>,

    /// Note: `previous_tlc` is used to track the tlc chain for a multi-tlc payment,
    ///       we need to know previous when removing tlc backwardly.
    ///
    /// Node A ---------> Node B ------------> Node C ----------> Node D
    ///  tlc_1 <---> (tlc_1) (tlc_2) <---> (tlc_2) (tlc_3) <----> tlc_3
    ///                ^^^^                 ^^^^
    ///
    pub previous_tlc: Option<(Hash256, TLCId)>,
}

impl AddTlcInfo {
    pub fn is_offered(&self) -> bool {
        self.tlc_id.is_offered()
    }

    pub fn is_received(&self) -> bool {
        !self.is_offered()
    }

    pub fn get_commitment_numbers(&self) -> CommitmentNumbers {
        self.created_at
    }

    pub fn flip_mut(&mut self) {
        self.tlc_id.flip_mut();
    }

    /// Get the value for the field `htlc_type` in commitment lock witness.
    /// - Lowest 1 bit: 0 if the tlc is offered by the remote party, 1 otherwise.
    /// - High 7 bits:
    ///     - 0: ckb hash
    ///     - 1: sha256
    pub fn get_htlc_type(&self) -> u8 {
        let offered_flag = if self.is_offered() { 0u8 } else { 1u8 };
        ((self.hash_algorithm as u8) << 1) + offered_flag
    }

    fn get_hash(&self) -> ShortHash {
        self.payment_hash.as_ref()[..20]
            .try_into()
            .expect("short hash from payment hash")
    }
}

#[derive(Clone, Debug, Serialize, Deserialize, Eq, PartialEq)]
pub struct RemoveTlcInfo {
    pub channel_id: Hash256,
    pub tlc_id: TLCId,
    pub reason: RemoveTlcReason,
}

impl TlcKind {
    pub fn tlc_id_u64(&self) -> u64 {
        match self {
            TlcKind::AddTlc(add_tlc) => add_tlc.tlc_id.into(),
            TlcKind::RemoveTlc(remove_tlc) => remove_tlc.tlc_id.into(),
        }
    }

    pub fn tlc_id(&self) -> TLCId {
        match self {
            TlcKind::AddTlc(info) => info.tlc_id,
            TlcKind::RemoveTlc(remove_tlc) => remove_tlc.tlc_id,
        }
    }

    pub fn is_offered(&self) -> bool {
        self.tlc_id().is_offered()
    }

    pub fn is_received(&self) -> bool {
        !self.is_offered()
    }
}

#[derive(Default, Clone, Debug, Serialize, Deserialize)]
pub struct PendingTlcs {
    tlcs: Vec<TlcKind>,
    committed_index: usize,
    next_tlc_id: u64,
}

impl PendingTlcs {
    pub fn new() -> Self {
        Self {
            tlcs: Vec::new(),
            committed_index: 0,
            next_tlc_id: 0,
        }
    }

    pub fn next_tlc_id(&self) -> u64 {
        self.next_tlc_id
    }

    pub fn increment_next_tlc_id(&mut self) {
        self.next_tlc_id += 1;
    }

    pub fn add_tlc_operation(&mut self, tlc_op: TlcKind) {
        self.tlcs.push(tlc_op);
    }

    pub fn get_staging_tlcs(&self) -> &[TlcKind] {
        &self.tlcs[self.committed_index..]
    }

    pub fn get_committed_tlcs(&self) -> &[TlcKind] {
        &self.tlcs[..self.committed_index]
    }

    pub fn get_committed_tlcs_mut(&mut self) -> &mut [TlcKind] {
        &mut self.tlcs[..self.committed_index]
    }

    pub fn tlcs(&self) -> &[TlcKind] {
        &self.tlcs
    }

    pub fn tlcs_mut(&mut self) -> &mut Vec<TlcKind> {
        &mut self.tlcs
    }

    pub fn push(&mut self, tlc: TlcKind) {
        assert!(!self.is_tlc_present(&tlc));
        self.tlcs.push(tlc);
    }

    fn is_tlc_present(&self, tlc: &TlcKind) -> bool {
        self.tlcs.iter().any(|t| match (t, tlc) {
            (TlcKind::AddTlc(info1), TlcKind::AddTlc(info2)) => info1.tlc_id == info2.tlc_id,
            (TlcKind::RemoveTlc(info1), TlcKind::RemoveTlc(info2)) => info1.tlc_id == info2.tlc_id,
            _ => false,
        })
    }

    pub fn commit_tlcs(&mut self, committed_tlcs: &[TlcKind]) -> Vec<TlcKind> {
        let staging_tlcs = self.get_staging_tlcs().to_vec();
        for tlc in committed_tlcs {
            if !self.is_tlc_present(tlc) {
                self.tlcs.push(tlc.clone());
            }
        }
        self.committed_index = self.tlcs.len();
        return staging_tlcs;
    }

    pub fn get_mut(&mut self, tlc_id: &TLCId) -> Option<&mut AddTlcInfo> {
        self.tlcs.iter_mut().find_map(|tlc| match tlc {
            TlcKind::AddTlc(info) if info.tlc_id == *tlc_id => Some(info),
            _ => None,
        })
    }

    pub fn drop_remove_tlc(&mut self, tlc_id: &TLCId) {
        self.tlcs.retain(|tlc| match tlc {
            TlcKind::RemoveTlc(info) => info.tlc_id != *tlc_id,
            _ => true,
        });
        self.committed_index = self.tlcs.len();
    }

    pub fn shrink_removed_tlc(&mut self) {
        assert_eq!(self.committed_index, self.tlcs.len());
        let new_committed_index = self
            .get_committed_tlcs()
            .iter()
            .filter(|tlc| match tlc {
                TlcKind::AddTlc(info) => info.removed_at.is_none(),
                _ => true,
            })
            .count();
        self.tlcs.retain(|tlc| match tlc {
            TlcKind::AddTlc(info) => info.removed_at.is_none(),
            _ => true,
        });
        self.committed_index = new_committed_index;
    }
}

#[derive(Debug, Clone, Serialize, Deserialize, Eq, PartialEq)]
pub enum RetryableRemoveTlc {
    RemoveTlc(TLCId, RemoveTlcReason),
    RelayRemoveTlc(Hash256, u64, RemoveTlcReason),
}

#[derive(Default, Clone, Debug, Serialize, Deserialize)]
pub struct TlcState {
    local_pending_tlcs: PendingTlcs,
    remote_pending_tlcs: PendingTlcs,
    // if the tlc is pending to be removed, the reason will be stored here
    // this will only used for retrying remove TLC
    retryable_remove_tlcs: Vec<RetryableRemoveTlc>,
    waiting_ack: bool,
}

impl TlcState {
    pub fn get_next_offering(&self) -> u64 {
        self.local_pending_tlcs.next_tlc_id()
    }

    pub fn get_next_received(&self) -> u64 {
        self.remote_pending_tlcs.next_tlc_id()
    }

    pub fn increment_offering(&mut self) {
        self.local_pending_tlcs.increment_next_tlc_id();
    }

    pub fn increment_received(&mut self) {
        self.remote_pending_tlcs.increment_next_tlc_id();
    }

    pub fn set_waiting_ack(&mut self, waiting_ack: bool) {
        self.waiting_ack = waiting_ack;
    }

    pub fn set_tlc_pending_remove(&mut self, tlc_id: TLCId, reason: RemoveTlcReason) {
        self.retryable_remove_tlcs
            .push(RetryableRemoveTlc::RemoveTlc(tlc_id, reason));
    }

    pub fn insert_relay_tlc_remove(
        &mut self,
        channel_id: Hash256,
        tlc_id: u64,
        reason: RemoveTlcReason,
    ) {
        self.retryable_remove_tlcs
            .push(RetryableRemoveTlc::RelayRemoveTlc(
                channel_id, tlc_id, reason,
            ));
    }

    pub fn get_pending_remove(&self) -> Vec<RetryableRemoveTlc> {
        self.retryable_remove_tlcs.clone()
    }

    pub fn remove_pending_remove_tlc(&mut self, retryable_remove: &RetryableRemoveTlc) {
        self.retryable_remove_tlcs
            .retain(|remove| remove != retryable_remove);
    }

    pub fn get(&self, id: &TLCId) -> Option<&AddTlcInfo> {
        match id {
            TLCId::Offered(_id) => {
                self.local_pending_tlcs
                    .tlcs()
                    .iter()
                    .find_map(|tlc| match tlc {
                        TlcKind::AddTlc(info) if info.tlc_id == *id => Some(info),
                        _ => None,
                    })
            }
            TLCId::Received(_id) => {
                self.remote_pending_tlcs
                    .tlcs()
                    .iter()
                    .find_map(|tlc| match tlc {
                        TlcKind::AddTlc(info) if info.tlc_id == *id => Some(info),
                        _ => None,
                    })
            }
        }
    }

    pub fn get_mut(&mut self, id: &TLCId) -> Option<&mut AddTlcInfo> {
        match id {
            TLCId::Offered(_id) => {
                self.local_pending_tlcs
                    .tlcs
                    .iter_mut()
                    .find_map(|tlc| match tlc {
                        TlcKind::AddTlc(info) if info.tlc_id == *id => Some(info),
                        _ => None,
                    })
            }
            TLCId::Received(_id) => {
                self.remote_pending_tlcs
                    .tlcs
                    .iter_mut()
                    .find_map(|tlc| match tlc {
                        TlcKind::AddTlc(info) if info.tlc_id == *id => Some(info),
                        _ => None,
                    })
            }
        }
    }

    pub fn add_local_tlc(&mut self, tlc_info: TlcKind) {
        self.local_pending_tlcs.push(tlc_info);
    }

    pub fn add_remote_tlc(&mut self, tlc_info: TlcKind) {
        self.remote_pending_tlcs.push(tlc_info);
    }

    pub fn next_local_tlc_id(&self) -> u64 {
        self.local_pending_tlcs.next_tlc_id()
    }

    pub fn increment_local_tlc_id(&mut self) {
        self.local_pending_tlcs.increment_next_tlc_id();
    }

    pub fn next_remote_tlc_id(&self) -> u64 {
        self.remote_pending_tlcs.next_tlc_id()
    }

    pub fn increment_remote_tlc_id(&mut self) {
        self.remote_pending_tlcs.increment_next_tlc_id();
    }

    fn unify_tlcs<'a>(
        &self,
        staging_tlcs: impl Iterator<Item = &'a TlcKind>,
        committed_tlcs: impl Iterator<Item = &'a TlcKind>,
    ) -> Vec<TlcKind> {
        let mut add_tlcs: BTreeMap<TLCId, TlcKind> = Default::default();
        let mut remove_tlcs = vec![];
        for tlc in committed_tlcs {
            match tlc {
                TlcKind::AddTlc(info) => {
                    if info.removed_at.is_none() {
                        let _ = add_tlcs.insert(tlc.tlc_id(), tlc.clone());
                    }
                }
                TlcKind::RemoveTlc(..) => {
                    unreachable!("RemoveTlc should not be in committed tlcs")
                }
            }
        }
        for tlc in staging_tlcs {
            match tlc {
                TlcKind::AddTlc(_info) => {
                    // If the tlc is already in the committed tlcs, we should not add it again.
                    // committed tlcs always have the latest tlc information
                    if add_tlcs.contains_key(&tlc.tlc_id()) {
                        continue;
                    }
                    let _ = add_tlcs.insert(tlc.tlc_id(), tlc.clone());
                }
                TlcKind::RemoveTlc(..) => remove_tlcs.push(tlc.clone()),
            }
        }
        for tlc in remove_tlcs {
            let tlc_id = tlc.tlc_id();
            let _ = add_tlcs.remove(&tlc_id);
        }
        add_tlcs.values().map(|tlc| tlc.clone()).collect()
    }

    pub fn get_tlcs_for_local(&self) -> Vec<TlcKind> {
        self.unify_tlcs(
            self.local_pending_tlcs.get_staging_tlcs().into_iter(),
            self.local_pending_tlcs
                .get_committed_tlcs()
                .into_iter()
                .chain(self.remote_pending_tlcs.get_committed_tlcs().into_iter()),
        )
    }

    pub fn get_tlcs_for_remote(&self) -> Vec<TlcKind> {
        self.unify_tlcs(
            self.remote_pending_tlcs.get_staging_tlcs().into_iter(),
            self.remote_pending_tlcs
                .get_committed_tlcs()
                .into_iter()
                .chain(self.local_pending_tlcs.get_committed_tlcs().into_iter()),
        )
    }

    pub fn get_tlcs_with(&self, local_commitment: bool) -> Vec<TlcKind> {
        if local_commitment {
            self.get_tlcs_for_local()
        } else {
            self.get_tlcs_for_remote()
        }
    }

    pub fn commit_local_tlcs(&mut self) -> Vec<TlcKind> {
        self.local_pending_tlcs
            .commit_tlcs(self.remote_pending_tlcs.get_committed_tlcs())
    }

    pub fn commit_remote_tlcs(&mut self) -> Vec<TlcKind> {
        self.remote_pending_tlcs
            .commit_tlcs(self.local_pending_tlcs.get_committed_tlcs())
    }

    fn filter_add_tlcs<'a, I>(tlcs: I) -> impl Iterator<Item = &'a AddTlcInfo>
    where
        I: Iterator<Item = &'a TlcKind>,
    {
        tlcs.filter_map(|tlc| match tlc {
            TlcKind::AddTlc(info) => {
                if info.removed_at.is_some() {
                    None
                } else {
                    Some((info.tlc_id, info))
                }
            }
            TlcKind::RemoveTlc(..) => None,
        })
        .collect::<BTreeMap<_, _>>()
        .into_iter()
        .map(|(_, v)| v)
    }

    pub fn all_commited_tlcs(&self) -> impl Iterator<Item = &AddTlcInfo> {
        Self::filter_add_tlcs(
            self.local_pending_tlcs
                .get_committed_tlcs()
                .into_iter()
                .chain(self.remote_pending_tlcs.get_committed_tlcs().into_iter()),
        )
    }

    pub fn all_tlcs(&self) -> impl Iterator<Item = &AddTlcInfo> {
        Self::filter_add_tlcs(
            self.local_pending_tlcs
                .tlcs()
                .into_iter()
                .chain(self.remote_pending_tlcs.tlcs().into_iter()),
        )
    }

    pub fn mark_tlc_remove(
        &mut self,
        tlc_id: TLCId,
        removed_at: CommitmentNumbers,
        reason: RemoveTlcReason,
    ) {
        // we don't consider RemoveTLC in the pending TLCS when build commitment signature
        // so it's safe to remove them all from remote and local pending TLCS
        self.local_pending_tlcs.drop_remove_tlc(&tlc_id);
        self.remote_pending_tlcs.drop_remove_tlc(&tlc_id);
        if let Some(tlc) = self.local_pending_tlcs.get_mut(&tlc_id) {
            tlc.removed_at = Some((removed_at, reason.clone()));
        }
        if let Some(tlc) = self.remote_pending_tlcs.get_mut(&tlc_id) {
            tlc.removed_at = Some((removed_at, reason));
        }
    }

    pub fn apply_remove_tlc(
        &mut self,
        tlc_id: TLCId,
        removed_at: CommitmentNumbers,
        reason: RemoveTlcReason,
    ) {
        self.mark_tlc_remove(tlc_id, removed_at, reason);
        // it's safe to remove multiple removed tlcs from pending TLCS,
        // just make sure the two partners are operating on correct pending list,
        // in other words, when one is remove from local TLCS,
        // the peer should remove it from remote TLCS
        if tlc_id.is_offered() {
            self.local_pending_tlcs.shrink_removed_tlc();
        } else {
            self.remote_pending_tlcs.shrink_removed_tlc();
        }
    }
}

#[derive(Debug, Clone, Serialize, Deserialize, Eq, PartialEq, Default)]
pub struct ChannelConstraints {
    // The maximum value can be in pending
    pub max_tlc_value_in_flight: u128,
    // The maximum number of tlcs that we can accept.
    pub max_tlc_number_in_flight: u64,
}

impl ChannelConstraints {
    pub fn new(max_tlc_value_in_flight: u128, max_tlc_number_in_flight: u64) -> Self {
        Self {
            max_tlc_value_in_flight,
            max_tlc_number_in_flight,
        }
    }

    pub fn default() -> Self {
        Self::new(
            DEFAULT_MAX_TLC_VALUE_IN_FLIGHT,
            DEFAULT_MAX_TLC_NUMBER_IN_FLIGHT,
        )
    }
}

#[serde_as]
#[derive(Clone, Debug, Serialize, Deserialize, PartialEq)]
pub struct RevocationData {
    pub commitment_number: u64,
    pub x_only_aggregated_pubkey: [u8; 32],
    #[serde_as(as = "CompactSignatureAsBytes")]
    pub aggregated_signature: CompactSignature,
    #[serde_as(as = "EntityHex")]
    pub output: CellOutput,
    #[serde_as(as = "EntityHex")]
    pub output_data: Bytes,
}

#[serde_as]
#[derive(Clone, Debug, Serialize, Deserialize, PartialEq)]
pub struct SettlementData {
    pub x_only_aggregated_pubkey: [u8; 32],
    #[serde_as(as = "CompactSignatureAsBytes")]
    pub aggregated_signature: CompactSignature,
    #[serde_as(as = "EntityHex")]
    pub to_local_output: CellOutput,
    #[serde_as(as = "EntityHex")]
    pub to_local_output_data: Bytes,
    #[serde_as(as = "EntityHex")]
    pub to_remote_output: CellOutput,
    #[serde_as(as = "EntityHex")]
    pub to_remote_output_data: Bytes,
}

#[serde_as]
#[derive(Clone, Serialize, Deserialize)]
pub struct ChannelActorState {
    pub state: ChannelState,
    // The data below are only relevant if the channel is public.
    pub public_channel_info: Option<PublicChannelInfo>,

    // The local public key used to establish p2p network connection.
    pub local_pubkey: Pubkey,
    // The remote public key used to establish p2p network connection.
    pub remote_pubkey: Pubkey,

    pub id: Hash256,
    #[serde_as(as = "Option<EntityHex>")]
    pub funding_tx: Option<Transaction>,

    pub funding_tx_confirmed_at: Option<(BlockNumber, u32)>,

    #[serde_as(as = "Option<EntityHex>")]
    pub funding_udt_type_script: Option<Script>,

    // Is this channel initially inbound?
    // An inbound channel is one where the counterparty is the funder of the channel.
    pub is_acceptor: bool,

    // TODO: consider transaction fee while building the commitment transaction.
    // The invariant here is that the sum of `to_local_amount` and `to_remote_amount`
    // should be equal to the total amount of the channel.
    // The changes of both `to_local_amount` and `to_remote_amount`
    // will always happen after a revoke_and_ack message is sent/received.
    // This means that while calculating the amounts for commitment transactions,
    // processing add_tlc command and messages, we need to take into account that
    // the amounts are not decremented/incremented yet.

    // The amount of CKB/UDT that we own in the channel.
    // This value will only change after we have resolved a tlc.
    pub to_local_amount: u128,
    // The amount of CKB/UDT that the remote owns in the channel.
    // This value will only change after we have resolved a tlc.
    pub to_remote_amount: u128,

    // these two amounts used to keep the minimal ckb amount for the two parties
    // TLC operations will not affect these two amounts, only used to keep the commitment transactions
    // to be valid, so that any party can close the channel at any time.
    // Note: the values are different for the UDT scenario
    pub local_reserved_ckb_amount: u64,
    pub remote_reserved_ckb_amount: u64,

    // The commitment fee rate is used to calculate the fee for the commitment transactions.
    // The side who want to submit the commitment transaction will pay fee
    pub commitment_fee_rate: u64,

    // The delay time for the commitment transaction, this value is set by the initiator of the channel.
    // It must be a relative EpochNumberWithFraction in u64 format.
    pub commitment_delay_epoch: u64,

    // The fee rate used for funding transaction, the initiator may set it as `funding_fee_rate` option,
    // if it's not set, DEFAULT_FEE_RATE will be used as default value, two sides will use the same fee rate
    pub funding_fee_rate: u64,

    // Signer is used to sign the commitment transactions.
    pub signer: InMemorySigner,

    // Cached channel public keys for easier of access.
    pub local_channel_public_keys: ChannelBasePublicKeys,

    // Commitment numbers that are used to derive keys.
    // This value is guaranteed to be 0 when channel is just created.
    pub commitment_numbers: CommitmentNumbers,

    pub local_constraints: ChannelConstraints,
    pub remote_constraints: ChannelConstraints,

    // Below are fields that are only usable after the channel is funded,
    // (or at some point of the state).

    // all the TLC related information
    pub tlc_state: TlcState,

    // The remote and local lock script for close channel, they are setup during the channel establishment.
    #[serde_as(as = "Option<EntityHex>")]
    pub remote_shutdown_script: Option<Script>,
    #[serde_as(as = "EntityHex")]
    pub local_shutdown_script: Script,

    // While building a CommitmentSigned message, we use a nonce sent by the counterparty
    // to partially sign the commitment transaction. This nonce is also used while handling the revoke_and_ack
    // message from the peer. We need to save this nonce because the counterparty may send other nonces during
    // the period when our CommitmentSigned is sent and the counterparty's RevokeAndAck is received.
    #[serde_as(as = "Option<PubNonceAsBytes>")]
    pub last_used_nonce_in_commitment_signed: Option<PubNonce>,

    // The nonces that are sent by the counterparty, the length is at most 2
    #[serde_as(as = "Vec<(U64Hex, PubNonceAsBytes)>")]
    pub remote_nonces: Vec<(u64, PubNonce)>,

    // The latest commitment transaction we're holding,
    // it can be broadcasted to blockchain by us to force close the channel.
    #[serde_as(as = "Option<EntityHex>")]
    pub latest_commitment_transaction: Option<Transaction>,

    // All the commitment point that are sent from the counterparty.
    // We need to save all these points to derive the keys for the commitment transactions.
    // The length of this vector is at most the maximum number of flighting tlcs.
    pub remote_commitment_points: Vec<(u64, Pubkey)>,
    pub remote_channel_public_keys: Option<ChannelBasePublicKeys>,

    // The shutdown info for both local and remote, they are setup by the shutdown command or message.
    pub local_shutdown_info: Option<ShutdownInfo>,
    pub remote_shutdown_info: Option<ShutdownInfo>,

    // A flag to indicate whether the channel is reestablishing, we won't process any messages until the channel is reestablished.
    pub reestablishing: bool,

    pub created_at: SystemTime,
}

#[serde_as]
#[derive(Clone, Serialize, Deserialize, Eq, PartialEq, Debug)]
pub struct ShutdownInfo {
    #[serde_as(as = "EntityHex")]
    pub close_script: Script,
    pub fee_rate: u64,
    pub signature: Option<PartialSignature>,
}

// This struct holds the channel information that are only relevant when the channel
// is public. The information includes signatures to the channel announcement message,
// our config for the channel that will be published to the network (via ChannelUpdate).
// For ChannelUpdate config, only information on our side are saved here because we have no
// control to the config on the counterparty side. And they will publish
// the config to the network via another ChannelUpdate message.
#[serde_as]
#[derive(Default, Clone, Debug, Serialize, Deserialize)]
pub struct PublicChannelInfo {
    pub enabled: bool,
    // The fee rate for tlc transfers. We only have these values set when
    // this is a public channel. Both sides may set this value differently.
    // This is a fee that is paid by the sender of the tlc.
    // The detailed calculation for the fee of forwarding tlcs is
    // `fee = round_above(tlc_fee_proportional_millionths * tlc_value / 1,000,000)`.
    pub tlc_fee_proportional_millionths: u128,

    // The expiry delta timestamp, in milliseconds, for the tlc.
    pub tlc_expiry_delta: u64,

    /// The minimal tcl value we can receive in relay tlc
    pub tlc_min_value: u128,

    // Channel announcement signatures, may be empty for private channel.
    pub local_channel_announcement_signature: Option<(EcdsaSignature, PartialSignature)>,
    pub remote_channel_announcement_signature: Option<(EcdsaSignature, PartialSignature)>,

    #[serde_as(as = "Option<PubNonceAsBytes>")]
    pub remote_channel_announcement_nonce: Option<PubNonce>,

    pub channel_announcement: Option<ChannelAnnouncement>,
    pub channel_update: Option<ChannelUpdate>,
}

impl PublicChannelInfo {
    pub fn new(
        tlc_min_value: u128,
        tlc_expiry_delta: u64,
        tlc_fee_proportional_millionths: u128,
    ) -> Self {
        Self {
            tlc_min_value,
            tlc_expiry_delta,
            tlc_fee_proportional_millionths,
            enabled: true,
            ..Default::default()
        }
    }
}

#[derive(PartialEq, Eq, Clone, Debug)]
pub struct ClosedChannel {}

#[derive(Debug)]
pub enum ChannelEvent {
    PeerDisconnected,
    FundingTransactionConfirmed(BlockNumber, u32),
    CommitmentTransactionConfirmed,
    ClosingTransactionConfirmed,
    CheckTlcSetdown,
}

pub type ProcessingChannelResult = Result<(), ProcessingChannelError>;

#[derive(Error, Debug)]
pub enum ProcessingChannelError {
    #[error("Invalid state: {0}")]
    InvalidState(String),
    #[error("Repeated processing message: {0}")]
    RepeatedProcessing(String),
    #[error("Invalid parameter: {0}")]
    InvalidParameter(String),
    #[error("Capacity error: {0}")]
    CapacityError(#[from] CapacityError),
    #[error("Failed to spawn actor: {0}")]
    SpawnErr(#[from] SpawnErr),
    #[error("Musig2 VerifyError: {0}")]
    Musig2VerifyError(#[from] VerifyError),
    #[error("Musig2 SigningError: {0}")]
    Musig2SigningError(#[from] SigningError),
    #[error("Unable to handle TLC command in waiting TLC ACK state")]
    WaitingTlcAck,
    #[error("Failed to peel onion packet: {0}")]
    PeelingOnionPacketError(String),
    #[error("Forwarding node has tampered with the intended HTLC values or origin node has an obsolete cltv_expiry_delta")]
    IncorrectTlcExpiry,
    #[error("Upstream node set CLTV to less than the CLTV set by the sender")]
    IncorrectFinalTlcExpiry,
    #[error("The amount in the HTLC is not expected")]
    FinalIncorrectHTLCAmount,
    #[error("The payment_hash is not expected for final hop")]
    FinalIncorrectPaymentHash,
    #[error("The payment_hash and preimage does not match for final hop")]
    FinalIncorrectPreimage,
    #[error("The tlc forward fee is tow low")]
    TlcForwardFeeIsTooLow,
    #[error("The invoice status is invalid")]
    FinalInvoiceInvalid(CkbInvoiceStatus),
    #[error("The tlc number exceed limit of this channel")]
    TlcNumberExceedLimit,
    #[error("The tlc flight value exceed limit of this channel")]
    TlcValueInflightExceedLimit,
    #[error("The tlc amount below minimal")]
    TlcAmountIsTooLow,
    #[error("The tlc amount exceed maximal")]
    TlcAmountExceedLimit,
    #[error("The tlc expiry soon")]
    TlcExpirySoon,
    #[error("The tlc expiry too far")]
    TlcExpiryTooFar,
    #[error("Tlc forwarding error")]
    TlcForwardingError(TlcErr),
}

/// ProcessingChannelError which brings the shared secret used in forwarding onion packet.
/// The shared secret is required to obfuscate the error message.
#[derive(Error, Debug)]
#[error("{source}")]
pub struct ProcessingChannelErrorWithSharedSecret {
    pub source: ProcessingChannelError,
    /// Shared secret used in forwarding.
    ///
    /// Save it to backward errors. Use all zeros when no shared secrets are available.
    pub shared_secret: [u8; 32],
}

impl ProcessingChannelError {
    pub fn with_shared_secret(
        self,
        shared_secret: [u8; 32],
    ) -> ProcessingChannelErrorWithSharedSecret {
        ProcessingChannelErrorWithSharedSecret {
            source: self,
            shared_secret,
        }
    }

    pub fn without_shared_secret(self) -> ProcessingChannelErrorWithSharedSecret {
        self.with_shared_secret(NO_SHARED_SECRET.clone())
    }
}

bitflags! {
    #[derive(Copy, Clone, Debug, PartialEq, Eq, Serialize, Deserialize)]
    #[serde(transparent)]
    pub struct ChannelFlags: u8 {
        const PUBLIC = 1;
    }

    #[derive(Copy, Clone, Debug, PartialEq, Eq, Serialize, Deserialize)]
    #[serde(transparent)]
    pub struct NegotiatingFundingFlags: u32 {
        const OUR_INIT_SENT = 1;
        const THEIR_INIT_SENT = 1 << 1;
        const INIT_SENT = NegotiatingFundingFlags::OUR_INIT_SENT.bits() | NegotiatingFundingFlags::THEIR_INIT_SENT.bits();
    }

    #[derive(Copy, Clone, Debug, PartialEq, Eq, Serialize, Deserialize)]
    #[serde(transparent)]
    pub struct CollaboratingFundingTxFlags: u32 {
        const AWAITING_REMOTE_TX_COLLABORATION_MSG = 1;
        const PREPARING_LOCAL_TX_COLLABORATION_MSG = 1 << 1;
        const OUR_TX_COMPLETE_SENT = 1 << 2;
        const THEIR_TX_COMPLETE_SENT = 1 << 3;
        const COLLABRATION_COMPLETED = CollaboratingFundingTxFlags::OUR_TX_COMPLETE_SENT.bits() | CollaboratingFundingTxFlags::THEIR_TX_COMPLETE_SENT.bits();
    }

    #[derive(Copy, Clone, Debug, PartialEq, Eq, Serialize, Deserialize)]
    #[serde(transparent)]
    pub struct SigningCommitmentFlags: u32 {
        const OUR_COMMITMENT_SIGNED_SENT = 1;
        const THEIR_COMMITMENT_SIGNED_SENT = 1 << 1;
        const COMMITMENT_SIGNED_SENT = SigningCommitmentFlags::OUR_COMMITMENT_SIGNED_SENT.bits() | SigningCommitmentFlags::THEIR_COMMITMENT_SIGNED_SENT.bits();
    }

    #[derive(Copy, Clone, Debug, PartialEq, Eq, Serialize, Deserialize)]
    #[serde(transparent)]
    pub struct AwaitingTxSignaturesFlags: u32 {
        const OUR_TX_SIGNATURES_SENT = 1;
        const THEIR_TX_SIGNATURES_SENT = 1 << 1;
        const TX_SIGNATURES_SENT = AwaitingTxSignaturesFlags::OUR_TX_SIGNATURES_SENT.bits() | AwaitingTxSignaturesFlags::THEIR_TX_SIGNATURES_SENT.bits();
    }

    #[derive(Copy, Clone, Debug, PartialEq, Eq, Serialize, Deserialize)]
    #[serde(transparent)]
    pub struct AwaitingChannelReadyFlags: u32 {
        const OUR_CHANNEL_READY = 1;
        const THEIR_CHANNEL_READY = 1 << 1;
        const CHANNEL_READY = AwaitingChannelReadyFlags::OUR_CHANNEL_READY.bits() | AwaitingChannelReadyFlags::THEIR_CHANNEL_READY.bits();
    }

    #[derive(Copy, Clone, Debug, PartialEq, Eq, Serialize, Deserialize)]
    #[serde(transparent)]
    pub struct ShuttingDownFlags: u32 {
        /// Indicates that we have sent a `shutdown` message.
        const OUR_SHUTDOWN_SENT = 1;
        /// Indicates that they have sent a `shutdown` message.
        const THEIR_SHUTDOWN_SENT = 1 << 1;
        /// Indicates that both we and they have sent `shutdown` messages,
        /// but some HTLCs are still pending to be resolved.
        const AWAITING_PENDING_TLCS = ShuttingDownFlags::OUR_SHUTDOWN_SENT.bits() | ShuttingDownFlags::THEIR_SHUTDOWN_SENT.bits();
        /// Indicates all pending HTLCs are resolved, and this channel will be dropped.
        const DROPPING_PENDING = 1 << 2;
        /// Indicates we have submitted a commitment transaction, waiting for confirmation
        const WAITING_COMMITMENT_CONFIRMATION = 1 << 3;
    }

    #[derive(Copy, Clone, Debug, PartialEq, Eq, Serialize, Deserialize)]
    #[serde(transparent)]
    pub struct CloseFlags: u32 {
        /// Indicates that channel is closed cooperatively.
        const COOPERATIVE = 1;
        /// Indicates that channel is closed uncooperatively, initiated by one party forcely.
        const UNCOOPERATIVE = 1 << 1;
    }
}

// Depending on the state of the channel, we may process the commitment_signed command differently.
// Below are all the channel state flags variants that we may encounter
// in normal commitment_signed processing flow.
#[derive(Debug)]
enum CommitmentSignedFlags {
    SigningCommitment(SigningCommitmentFlags),
    PendingShutdown(),
    ChannelReady(),
}

#[derive(Copy, Clone, Debug, PartialEq, Eq, Serialize, Deserialize)]
pub enum ChannelState {
    /// We are negotiating the parameters required for the channel prior to funding it.
    NegotiatingFunding(NegotiatingFundingFlags),
    /// We're collaborating with the other party on the funding transaction.
    CollaboratingFundingTx(CollaboratingFundingTxFlags),
    /// We have collaborated over the funding and are now waiting for CommitmentSigned messages.
    SigningCommitment(SigningCommitmentFlags),
    /// We've received and sent `commitment_signed` and are now waiting for both
    /// party to collaborate on creating a valid funding transaction.
    AwaitingTxSignatures(AwaitingTxSignaturesFlags),
    /// We've received/sent `funding_created` and `funding_signed` and are thus now waiting on the
    /// funding transaction to confirm.
    AwaitingChannelReady(AwaitingChannelReadyFlags),
    /// Both we and our counterparty consider the funding transaction confirmed and the channel is
    /// now operational.
    ChannelReady(),
    /// We've successfully negotiated a `closing_signed` dance. At this point, the `ChannelManager`
    /// is about to drop us, but we store this anyway.
    ShuttingDown(ShuttingDownFlags),
    /// This channel is closed.
    Closed(CloseFlags),
}

impl ChannelState {
    fn is_closed(&self) -> bool {
        matches!(self, ChannelState::Closed(_))
    }
}

fn new_channel_id_from_seed(seed: &[u8]) -> Hash256 {
    blake2b_256(seed).into()
}

fn derive_channel_id_from_tlc_keys(tlc_basepoint1: &Pubkey, tlc_basepoint2: &Pubkey) -> Hash256 {
    let mut preimage = [tlc_basepoint1.0.serialize(), tlc_basepoint2.0.serialize()];
    preimage.sort();
    new_channel_id_from_seed(&preimage.concat())
}

fn derive_temp_channel_id_from_tlc_key(tlc_basepoint: &Pubkey) -> Hash256 {
    let preimage = [tlc_basepoint.0.serialize(), [0; 33]].concat();
    new_channel_id_from_seed(&preimage)
}

pub fn get_commitment_secret(commitment_seed: &[u8; 32], commitment_number: u64) -> [u8; 32] {
    // Note that here, we hold the same assumption to bolts for commitment number,
    // i.e. this number should be in the range [0, 2^48).
    let mut res: [u8; 32] = *commitment_seed;
    for i in 0..48 {
        let bitpos = 47 - i;
        if commitment_number & (1 << bitpos) == (1 << bitpos) {
            res[bitpos / 8] ^= 1 << (bitpos & 7);
            res = blake2b_256(res);
        }
    }
    res
}

pub fn get_commitment_point(commitment_seed: &[u8; 32], commitment_number: u64) -> Pubkey {
    Privkey::from(&get_commitment_secret(commitment_seed, commitment_number)).pubkey()
}

pub(crate) fn get_funding_and_reserved_amount(
    total_amount: u128,
    shutdown_script: &Script,
    udt_type_script: &Option<Script>,
) -> Result<(u128, u64), ProcessingChannelError> {
    let reserved_capacity = reserved_capacity(shutdown_script, udt_type_script)?.as_u64();
    if udt_type_script.is_none() {
        if total_amount < reserved_capacity as u128 {
            return Err(ProcessingChannelError::InvalidParameter(format!(
                "The funding amount ({}) should be greater than or equal to {}",
                total_amount, reserved_capacity
            )));
        }
        if total_amount >= u64::MAX as u128 {
            return Err(ProcessingChannelError::InvalidParameter(format!(
                "The funding amount ({}) should be less than {}",
                total_amount,
                u64::MAX
            )));
        }
        Ok((total_amount - reserved_capacity as u128, reserved_capacity))
    } else {
        Ok((total_amount, reserved_capacity))
    }
}

pub(crate) fn reserved_capacity(
    shutdown_script: &Script,
    udt_type_script: &Option<Script>,
) -> Result<Capacity, CapacityError> {
    occupied_capacity(shutdown_script, udt_type_script)?
        .safe_add(Capacity::shannons(DEFAULT_MIN_SHUTDOWN_FEE))
}

pub(crate) fn occupied_capacity(
    shutdown_script: &Script,
    udt_type_script: &Option<Script>,
) -> Result<Capacity, CapacityError> {
    let cell_output = CellOutput::new_builder()
        .lock(shutdown_script.clone())
        .type_(udt_type_script.clone().pack())
        .build();

    if udt_type_script.is_some() {
        // 16 bytes for udt data
        cell_output.occupied_capacity(Capacity::bytes(16)?)
    } else {
        cell_output.occupied_capacity(Capacity::bytes(0)?)
    }
}

impl From<&ChannelActorState> for Musig2SignContext {
    fn from(value: &ChannelActorState) -> Self {
        Musig2SignContext {
            key_agg_ctx: value.get_musig2_agg_context(),
            agg_nonce: value.get_musig2_agg_pubnonce(),
            seckey: value.signer.funding_key.clone(),
            secnonce: value.get_local_musig2_secnonce(),
        }
    }
}

impl From<&ChannelActorState> for Musig2VerifyContext {
    fn from(value: &ChannelActorState) -> Self {
        Musig2VerifyContext {
            key_agg_ctx: value.get_musig2_agg_context(),
            agg_nonce: value.get_musig2_agg_pubnonce(),
            pubkey: *value.get_remote_funding_pubkey(),
            pubnonce: value.get_remote_nonce().clone(),
        }
    }
}

impl From<(&ChannelActorState, bool)> for Musig2SignContext {
    fn from(value: (&ChannelActorState, bool)) -> Self {
        let (channel, local) = value;
        let local_pubkey = channel.get_local_channel_public_keys().funding_pubkey;
        let remote_pubkey = channel.get_remote_channel_public_keys().funding_pubkey;
        let pubkeys = if local {
            [local_pubkey, remote_pubkey]
        } else {
            [remote_pubkey, local_pubkey]
        };
        let key_agg_ctx = KeyAggContext::new(pubkeys).expect("Valid pubkeys");

        let local_nonce = channel.get_local_nonce();
        let remote_nonce = channel.get_remote_nonce();
        let nonces = if local {
            [local_nonce, remote_nonce]
        } else {
            [remote_nonce, local_nonce]
        };
        let agg_nonce = AggNonce::sum(nonces);

        Musig2SignContext {
            key_agg_ctx,
            agg_nonce,
            seckey: channel.signer.funding_key.clone(),
            secnonce: channel.get_local_musig2_secnonce(),
        }
    }
}

impl From<(&ChannelActorState, bool)> for Musig2VerifyContext {
    fn from(value: (&ChannelActorState, bool)) -> Self {
        let (channel, local) = value;
        let local_pubkey = channel.get_local_channel_public_keys().funding_pubkey;
        let remote_pubkey = channel.get_remote_channel_public_keys().funding_pubkey;
        let pubkeys = if local {
            [local_pubkey, remote_pubkey]
        } else {
            [remote_pubkey, local_pubkey]
        };
        let key_agg_ctx = KeyAggContext::new(pubkeys).expect("Valid pubkeys");

        let local_nonce = channel.get_local_nonce();
        let remote_nonce = channel.get_remote_nonce();
        let nonces = if local {
            [local_nonce, remote_nonce]
        } else {
            [remote_nonce, local_nonce]
        };
        let agg_nonce = AggNonce::sum(nonces);

        Musig2VerifyContext {
            key_agg_ctx,
            agg_nonce,
            pubkey: *channel.get_remote_funding_pubkey(),
            pubnonce: channel.get_remote_nonce(),
        }
    }
}

// Constructors for the channel actor state.
#[allow(clippy::too_many_arguments)]
impl ChannelActorState {
    pub fn is_public(&self) -> bool {
        self.public_channel_info.is_some()
    }

    pub async fn try_create_channel_messages(
        &mut self,
        network: &ActorRef<NetworkActorMessage>,
    ) -> Option<(ChannelAnnouncement, ChannelUpdate)> {
        let channel_announcement = self
            .try_create_channel_announcement_message(network)
            .await?;
        let channel_update = self.try_create_channel_update_message(network).await?;
        Some((channel_announcement, channel_update))
    }

    pub async fn try_create_channel_announcement_message(
        &mut self,
        network: &ActorRef<NetworkActorMessage>,
    ) -> Option<ChannelAnnouncement> {
        if !self.is_public() {
            debug!("Ignoring non-public channel announcement");
            return None;
        }

        let mut channel_announcement = match self
            .public_channel_info
            .as_ref()
            .and_then(|state| state.channel_announcement.clone())
        {
            // Skipping creating new signed channel announcement if it exists
            Some(x) if x.is_signed() => return Some(x),
            // We have created a channel announcement, but it's not signed by the other
            // party yet. We should try to complete the signatures next.
            Some(x) => x,
            // We have not created a channel announcement yet.
            None => {
                let channel_outpoint = self.must_get_funding_transaction_outpoint();
                let capacity = self.get_liquid_capacity();
                let (node1_id, node2_id) = if self.local_is_node1() {
                    (self.local_pubkey, self.remote_pubkey)
                } else {
                    (self.remote_pubkey, self.local_pubkey)
                };
                let channel_announcement = ChannelAnnouncement::new_unsigned(
                    &node1_id,
                    &node2_id,
                    channel_outpoint,
                    &self.get_funding_lock_script_xonly_key(),
                    capacity,
                    self.funding_udt_type_script.clone(),
                );
                channel_announcement
            }
        };

        let local_nonce = self
            .get_channel_announcement_musig2_secnonce()
            .public_nonce();
        let remote_nonce = self.get_remote_channel_announcement_nonce()?;
        let agg_nonce =
            AggNonce::sum(self.order_things_for_musig2(local_nonce, remote_nonce.clone()));

        let key_agg_ctx = self.get_musig2_agg_context();

        let message = channel_announcement.message_to_sign();

        let (local_node_signature, local_partial_signature) = self
            .get_or_create_local_channel_announcement_signature(
                remote_nonce.clone(),
                message,
                network,
            )
            .await;

        let (remote_node_signature, remote_partial_signature) =
            self.get_remote_channel_announcement_signature()?;

        if self.local_is_node1() {
            channel_announcement.node1_signature = Some(local_node_signature);
            channel_announcement.node2_signature = Some(remote_node_signature);
        } else {
            channel_announcement.node1_signature = Some(remote_node_signature);
            channel_announcement.node2_signature = Some(local_node_signature);
        }

        let partial_signatures =
            self.order_things_for_musig2(local_partial_signature, remote_partial_signature);

        let signature =
            aggregate_partial_signatures(&key_agg_ctx, &agg_nonce, partial_signatures, message)
                .expect("aggregate partial signatures");

        channel_announcement.ckb_signature = Some(signature);

        self.public_channel_state_mut().channel_announcement = Some(channel_announcement.clone());

        Some(channel_announcement)
    }

    async fn do_generate_channel_update(
        &mut self,
        network: &ActorRef<NetworkActorMessage>,
        // The function that would change the channel update parameters.
        f: impl FnOnce(&mut ChannelUpdate),
    ) -> ChannelUpdate {
        let mut channel_update = self
            .get_unsigned_channel_update_message()
            .expect("public channel can generate channel update message");
        f(&mut channel_update);
        debug!(
            "Generated channel update message for channel {:?}: {:?}",
            &self.get_id(),
            &channel_update
        );
        let node_signature =
            sign_network_message(network.clone(), channel_update.message_to_sign())
                .await
                .expect(ASSUME_NETWORK_ACTOR_ALIVE);

        channel_update.signature = Some(node_signature);
        self.public_channel_state_mut().channel_update = Some(channel_update.clone());
        channel_update
    }

    async fn generate_channel_update(
        &mut self,
        network: &ActorRef<NetworkActorMessage>,
    ) -> ChannelUpdate {
        self.do_generate_channel_update(network, |_update| {}).await
    }

    async fn generate_disabled_channel_update(
        &mut self,
        network: &ActorRef<NetworkActorMessage>,
    ) -> ChannelUpdate {
        self.do_generate_channel_update(network, |update| {
            update.channel_flags = CHANNEL_DISABLED_FLAG
        })
        .await
    }

    async fn generate_and_broadcast_channel_update(
        &mut self,
        network: &ActorRef<NetworkActorMessage>,
    ) {
        let channel_update = self.generate_channel_update(network).await;
        network
            .send_message(NetworkActorMessage::new_command(
                NetworkActorCommand::BroadcastMessages(vec![BroadcastMessage::ChannelUpdate(
                    channel_update,
                )]),
            ))
            .expect(ASSUME_NETWORK_ACTOR_ALIVE);
    }

    async fn try_create_channel_update_message(
        &mut self,
        network: &ActorRef<NetworkActorMessage>,
    ) -> Option<ChannelUpdate> {
        if !self.is_public() {
            debug!("Ignoring non-public channel update");
            return None;
        }

        match self
            .public_channel_info
            .as_ref()
            .and_then(|state| state.channel_update.clone())
        {
            Some(x) => return Some(x),
            _ => {}
        };

        Some(self.generate_channel_update(network).await)
    }

    pub fn get_unsigned_channel_update_message(&self) -> Option<ChannelUpdate> {
        let local_is_node1 = self.local_is_node1();
        let message_flags = if local_is_node1 { 0 } else { 1 };

        self.public_channel_info.as_ref().and_then(|info| {
            Some(ChannelUpdate::new_unsigned(
                self.must_get_funding_transaction_outpoint(),
                now_timestamp_as_millis_u64(),
                message_flags,
                0,
                info.tlc_expiry_delta,
                info.tlc_min_value,
                info.tlc_fee_proportional_millionths,
            ))
        })
    }

    pub fn new_inbound_channel<'a>(
        temp_channel_id: Hash256,
        public_channel_info: Option<PublicChannelInfo>,
        local_value: u128,
        local_reserved_ckb_amount: u64,
        commitment_fee_rate: u64,
        commitment_delay_epoch: u64,
        funding_fee_rate: u64,
        funding_udt_type_script: Option<Script>,
        seed: &[u8],
        local_pubkey: Pubkey,
        remote_pubkey: Pubkey,
        local_shutdown_script: Script,
        remote_shutdown_script: Script,
        remote_value: u128,
        remote_reserved_ckb_amount: u64,
        remote_pubkeys: ChannelBasePublicKeys,
        remote_nonce: PubNonce,
        remote_channel_announcement_nonce: Option<PubNonce>,
        first_commitment_point: Pubkey,
        second_commitment_point: Pubkey,
        remote_max_tlc_value_in_flight: u128,
        remote_max_tlc_number_in_flight: u64,
        local_max_tlc_number_in_flight: u64,
        local_max_tlc_value_in_flight: u128,
    ) -> Self {
        let signer = InMemorySigner::generate_from_seed(seed);
        let local_base_pubkeys = signer.get_base_public_keys();

        let channel_id = derive_channel_id_from_tlc_keys(
            &local_base_pubkeys.tlc_base_key,
            &remote_pubkeys.tlc_base_key,
        );

        debug!(
            "Generated channel id ({:?}) for temporary channel {:?}",
            &channel_id, &temp_channel_id,
        );

        let mut state = Self {
            state: ChannelState::NegotiatingFunding(NegotiatingFundingFlags::THEIR_INIT_SENT),
            public_channel_info,
            local_pubkey,
            remote_pubkey,
            funding_tx: None,
            funding_tx_confirmed_at: None,
            is_acceptor: true,
            funding_udt_type_script,
            to_local_amount: local_value,
            to_remote_amount: remote_value,
            commitment_fee_rate,
            commitment_delay_epoch,
            funding_fee_rate,
            id: channel_id,
            tlc_state: Default::default(),
            local_shutdown_script: local_shutdown_script,
            local_channel_public_keys: local_base_pubkeys,
            signer,
            remote_channel_public_keys: Some(remote_pubkeys),
            commitment_numbers: Default::default(),
            remote_shutdown_script: Some(remote_shutdown_script),
            last_used_nonce_in_commitment_signed: None,
            remote_nonces: vec![(0, remote_nonce)],
            remote_commitment_points: vec![
                (0, first_commitment_point),
                (1, second_commitment_point),
            ],
            local_shutdown_info: None,
            remote_shutdown_info: None,
            local_reserved_ckb_amount,
            remote_reserved_ckb_amount,
            local_constraints: ChannelConstraints::new(
                local_max_tlc_value_in_flight,
                local_max_tlc_number_in_flight,
            ),
            remote_constraints: ChannelConstraints::new(
                remote_max_tlc_value_in_flight,
                remote_max_tlc_number_in_flight,
            ),
            latest_commitment_transaction: None,
            reestablishing: false,
            created_at: SystemTime::now(),
        };
        if let Some(nonce) = remote_channel_announcement_nonce {
            state.update_remote_channel_announcement_nonce(&nonce);
        }
        state
    }

    #[allow(clippy::too_many_arguments)]
    pub fn new_outbound_channel(
        public_channel_info: Option<PublicChannelInfo>,
        seed: &[u8],
        local_pubkey: Pubkey,
        remote_pubkey: Pubkey,
        to_local_amount: u128,
        local_reserved_ckb_amount: u64,
        commitment_fee_rate: u64,
        commitment_delay_epoch: u64,
        funding_fee_rate: u64,
        funding_udt_type_script: Option<Script>,
        shutdown_script: Script,
        local_max_tlc_value_in_flight: u128,
        local_max_tlc_number_in_flight: u64,
    ) -> Self {
        let signer = InMemorySigner::generate_from_seed(seed);
        let local_pubkeys = signer.get_base_public_keys();
        let temp_channel_id = derive_temp_channel_id_from_tlc_key(&local_pubkeys.tlc_base_key);
        Self {
            state: ChannelState::NegotiatingFunding(NegotiatingFundingFlags::empty()),
            public_channel_info,
            local_pubkey,
            remote_pubkey,
            funding_tx: None,
            funding_tx_confirmed_at: None,
            funding_udt_type_script,
            is_acceptor: false,
            to_local_amount,
            to_remote_amount: 0,
            commitment_fee_rate,
            commitment_delay_epoch,
            funding_fee_rate,
            id: temp_channel_id,
            tlc_state: Default::default(),
            signer,
            local_channel_public_keys: local_pubkeys,
            local_constraints: ChannelConstraints::new(
                local_max_tlc_value_in_flight,
                local_max_tlc_number_in_flight,
            ),
            // these values will update after accept channel peer message handled
            remote_constraints: ChannelConstraints::default(),
            remote_channel_public_keys: None,
            last_used_nonce_in_commitment_signed: None,
            remote_nonces: vec![],
            commitment_numbers: Default::default(),
            remote_commitment_points: vec![],
            local_shutdown_script: shutdown_script,
            remote_shutdown_script: None,
            local_shutdown_info: None,
            remote_shutdown_info: None,
            local_reserved_ckb_amount,
            remote_reserved_ckb_amount: 0,
            latest_commitment_transaction: None,
            reestablishing: false,
            created_at: SystemTime::now(),
        }
    }

    // TODO: this fn is duplicated with NetworkActorState::check_open_channel_parameters, but is not easy to refactor, just keep it for now.
    fn check_open_channel_parameters(&self) -> ProcessingChannelResult {
        let udt_type_script = &self.funding_udt_type_script;

        // reserved_ckb_amount
        let occupied_capacity =
            occupied_capacity(&self.local_shutdown_script, udt_type_script)?.as_u64();
        if self.local_reserved_ckb_amount < occupied_capacity {
            return Err(ProcessingChannelError::InvalidParameter(format!(
                "Reserved CKB amount {} is less than {}",
                self.local_reserved_ckb_amount, occupied_capacity,
            )));
        }

        // funding_fee_rate
        if self.funding_fee_rate < DEFAULT_FEE_RATE {
            return Err(ProcessingChannelError::InvalidParameter(format!(
                "Funding fee rate is less than {}",
                DEFAULT_FEE_RATE,
            )));
        }

        // commitment_fee_rate
        if self.commitment_fee_rate < DEFAULT_COMMITMENT_FEE_RATE {
            return Err(ProcessingChannelError::InvalidParameter(format!(
                "Commitment fee rate is less than {}",
                DEFAULT_COMMITMENT_FEE_RATE,
            )));
        }
        let commitment_fee = calculate_commitment_tx_fee(self.commitment_fee_rate, udt_type_script);
        let reserved_fee = self.local_reserved_ckb_amount - occupied_capacity;
        if commitment_fee * 2 > reserved_fee {
            return Err(ProcessingChannelError::InvalidParameter(format!(
                "Commitment fee {} which caculated by commitment fee rate {} is larger than half of reserved fee {}",
                commitment_fee, self.commitment_fee_rate, reserved_fee
            )));
        }

        // commitment_delay_epoch
        let epoch = EpochNumberWithFraction::from_full_value_unchecked(self.commitment_delay_epoch);
        if !epoch.is_well_formed() {
            return Err(ProcessingChannelError::InvalidParameter(format!(
                "Commitment delay epoch {} is not a valid value",
                self.commitment_delay_epoch,
            )));
        }

        let min = EpochNumberWithFraction::new(MIN_COMMITMENT_DELAY_EPOCHS, 0, 1);
        if epoch < min {
            return Err(ProcessingChannelError::InvalidParameter(format!(
                "Commitment delay epoch {} is less than the minimal value {}",
                epoch, min
            )));
        }

        let max = EpochNumberWithFraction::new(MAX_COMMITMENT_DELAY_EPOCHS, 0, 1);
        if epoch > max {
            return Err(ProcessingChannelError::InvalidParameter(format!(
                "Commitment delay epoch {} is greater than the maximal value {}",
                epoch, max
            )));
        }

        // max_tlc_number_in_flight
        if self.local_constraints.max_tlc_number_in_flight > SYS_MAX_TLC_NUMBER_IN_FLIGHT {
            return Err(ProcessingChannelError::InvalidParameter(format!(
                "Local max TLC number in flight {} is greater than the system maximal value {}",
                self.local_constraints.max_tlc_number_in_flight, SYS_MAX_TLC_NUMBER_IN_FLIGHT
            )));
        }

        Ok(())
    }

    fn check_accept_channel_parameters(&self) -> Result<(), ProcessingChannelError> {
        if self.remote_constraints.max_tlc_number_in_flight > MAX_TLC_NUMBER_IN_FLIGHT {
            return Err(ProcessingChannelError::InvalidParameter(format!(
                "Remote max TLC number in flight {} is greater than the system maximal value {}",
                self.remote_constraints.max_tlc_number_in_flight, MAX_TLC_NUMBER_IN_FLIGHT
            )));
        }

        let udt_type_script = &self.funding_udt_type_script;

        // reserved_ckb_amount
        let occupied_capacity =
            occupied_capacity(&self.get_remote_shutdown_script(), udt_type_script)?.as_u64();
        if self.remote_reserved_ckb_amount < occupied_capacity {
            return Err(ProcessingChannelError::InvalidParameter(format!(
                "Reserved CKB amount {} is less than {}",
                self.remote_reserved_ckb_amount, occupied_capacity,
            )));
        }

        // commitment_fee_rate
        let commitment_fee = calculate_commitment_tx_fee(self.commitment_fee_rate, udt_type_script);
        let reserved_fee = self.remote_reserved_ckb_amount - occupied_capacity;
        if commitment_fee * 2 > reserved_fee {
            return Err(ProcessingChannelError::InvalidParameter(format!(
                "Commitment fee {} which caculated by commitment fee rate {} is larger than half of reserved fee {}",
                commitment_fee, self.commitment_fee_rate, reserved_fee
            )));
        }

        Ok(())
    }

    fn check_shutdown_fee_rate(
        &self,
        fee_rate: FeeRate,
        close_script: &Script,
    ) -> ProcessingChannelResult {
        if fee_rate.as_u64() < self.commitment_fee_rate {
            return Err(ProcessingChannelError::InvalidParameter(format!(
                "Fee rate {} is less than commitment fee rate {}",
                fee_rate, self.commitment_fee_rate
            )));
        }

        let fee = calculate_shutdown_tx_fee(
            fee_rate.as_u64(),
            &self.funding_udt_type_script,
            (self.get_remote_shutdown_script(), close_script.clone()),
        );

        let occupied_capacity =
            occupied_capacity(close_script, &self.funding_udt_type_script)?.as_u64();
        let available_max_fee = if self.funding_udt_type_script.is_none() {
            (self.to_local_amount as u64 + self.local_reserved_ckb_amount)
                .saturating_sub(occupied_capacity)
        } else {
            self.local_reserved_ckb_amount
                .saturating_sub(occupied_capacity)
        };

        if fee > available_max_fee {
            return Err(ProcessingChannelError::InvalidParameter(format!(
                "Local balance is not enough to pay the fee, expect fee {} <= available_max_fee {}",
                fee, available_max_fee
            )));
        }
        Ok(())
    }

    pub fn get_local_balance(&self) -> u128 {
        self.to_local_amount
    }

    pub fn get_remote_balance(&self) -> u128 {
        self.to_remote_amount
    }

    pub fn get_offered_tlc_balance(&self) -> u128 {
        self.get_all_offer_tlcs()
            .map(|tlc| tlc.amount)
            .sum::<u128>()
    }

    pub fn get_received_tlc_balance(&self) -> u128 {
        self.get_all_received_tlcs()
            .map(|tlc| tlc.amount)
            .sum::<u128>()
    }

    pub fn get_created_at_in_millis(&self) -> u64 {
        self.created_at
            .duration_since(UNIX_EPOCH)
            .expect("Duration since unix epoch")
            .as_millis() as u64
    }

    pub fn is_closed(&self) -> bool {
        self.state.is_closed()
    }

    pub(crate) fn update_state(&mut self, new_state: ChannelState) {
        debug!(
            "Updating channel state from {:?} to {:?}",
            &self.state, &new_state
        );
        self.state = new_state;
    }

    fn local_is_node1(&self) -> bool {
        self.local_pubkey < self.remote_pubkey
    }

    async fn get_or_create_local_channel_announcement_signature(
        &mut self,
        remote_nonce: PubNonce,
        message: [u8; 32],
        network: &ActorRef<NetworkActorMessage>,
    ) -> (EcdsaSignature, PartialSignature) {
        if let Some(local_channel_announcement_signature) = self
            .public_channel_info
            .as_ref()
            .and_then(|channel_info| channel_info.local_channel_announcement_signature.clone())
        {
            return local_channel_announcement_signature;
        }

        let local_secnonce = self.get_channel_announcement_musig2_secnonce();
        let local_nonce = local_secnonce.public_nonce();
        let agg_nonce = AggNonce::sum(self.order_things_for_musig2(local_nonce, remote_nonce));
        let key_agg_ctx = self.get_musig2_agg_context();
        let channel_id = self.get_id();
        let peer_id = self.get_remote_peer_id();
        let channel_outpoint = self.must_get_funding_transaction_outpoint();

        let partial_signature: PartialSignature = sign_partial(
            &key_agg_ctx,
            &self.signer.funding_key,
            local_secnonce,
            &agg_nonce,
            message,
        )
        .expect("Partial sign channel announcement");

        let node_signature = sign_network_message(network.clone(), message)
            .await
            .expect(ASSUME_NETWORK_ACTOR_ALIVE);
        network
            .send_message(NetworkActorMessage::new_command(
                NetworkActorCommand::SendFiberMessage(FiberMessageWithPeerId::new(
                    peer_id,
                    FiberMessage::announcement_signatures(AnnouncementSignatures {
                        channel_id,
                        channel_outpoint,
                        partial_signature,
                        node_signature: node_signature.clone(),
                    }),
                )),
            ))
            .expect(ASSUME_NETWORK_ACTOR_ALIVE);
        let result = (node_signature, partial_signature);
        self.public_channel_state_mut()
            .local_channel_announcement_signature = Some(result.clone());
        result
    }

    fn public_channel_state_mut(&mut self) -> &mut PublicChannelInfo {
        self.public_channel_info
            .as_mut()
            .expect("public channel info exists")
    }

    fn get_remote_channel_announcement_nonce(&self) -> Option<PubNonce> {
        self.public_channel_info
            .as_ref()
            .and_then(|state| state.remote_channel_announcement_nonce.clone())
    }

    fn update_remote_channel_announcement_nonce(&mut self, nonce: &PubNonce) {
        assert!(self.is_public());
        self.public_channel_state_mut()
            .remote_channel_announcement_nonce = Some(nonce.clone());
    }

    fn get_remote_channel_announcement_signature(
        &self,
    ) -> Option<(EcdsaSignature, PartialSignature)> {
        self.public_channel_info
            .as_ref()
            .and_then(|state| state.remote_channel_announcement_signature.clone())
    }

    fn update_remote_channel_announcement_signature(
        &mut self,
        ecdsa_signature: EcdsaSignature,
        partial_signatures: PartialSignature,
    ) {
        assert!(self.is_public());
        self.public_channel_info
            .as_mut()
            .expect("public channel info exists")
            .remote_channel_announcement_signature = Some((ecdsa_signature, partial_signatures));
    }

    fn get_our_tlc_fee_proportional_millionths(&self) -> Option<u128> {
        self.public_channel_info
            .as_ref()
            .map(|state| state.tlc_fee_proportional_millionths)
    }

    fn update_our_tlc_fee_proportional_millionths(&mut self, fee: u128) -> bool {
        let old_fee = self.get_our_tlc_fee_proportional_millionths();
        match old_fee {
            Some(old_fee) if old_fee == fee => false,
            _ => {
                self.public_channel_state_mut()
                    .tlc_fee_proportional_millionths = fee;
                true
            }
        }
    }

    fn get_our_tlc_min_value(&self) -> Option<u128> {
        self.public_channel_info
            .as_ref()
            .map(|state| state.tlc_min_value)
    }

    fn update_our_tlc_min_value(&mut self, value: u128) -> bool {
        let old_value = self.get_our_tlc_min_value();
        match old_value {
            Some(old_value) if old_value == value => false,
            _ => {
                self.public_channel_state_mut().tlc_min_value = value;
                true
            }
        }
    }

    fn get_our_enabled(&self) -> Option<bool> {
        self.public_channel_info.as_ref().map(|state| state.enabled)
    }

    fn update_our_enabled(&mut self, enabled: bool) -> bool {
        let old_value = self.get_our_enabled();
        match old_value {
            Some(old_value) if old_value == enabled => false,
            _ => {
                self.public_channel_state_mut().enabled = enabled;
                true
            }
        }
    }

    fn get_our_tlc_expiry_delta(&self) -> Option<u64> {
        self.public_channel_info
            .as_ref()
            .map(|info| info.tlc_expiry_delta)
    }

    fn update_our_tlc_expiry_delta(&mut self, value: u64) -> bool {
        let old_value = self.get_our_tlc_expiry_delta();
        match old_value {
            Some(old_value) if old_value == value => false,
            _ => {
                self.public_channel_state_mut().tlc_expiry_delta = value;
                true
            }
        }
    }

    fn get_total_reserved_ckb_amount(&self) -> u64 {
        self.local_reserved_ckb_amount + self.remote_reserved_ckb_amount
    }

    fn get_total_ckb_amount(&self) -> u64 {
        self.to_local_amount as u64
            + self.to_remote_amount as u64
            + self.get_total_reserved_ckb_amount()
    }

    fn get_total_udt_amount(&self) -> u128 {
        self.to_local_amount + self.to_remote_amount
    }

    // Get the total liquid capacity of the channel, which will exclude the reserved ckb amount.
    // This is the capacity used for gossiping channel information.
    fn get_liquid_capacity(&self) -> u128 {
        let capacity = if self.funding_udt_type_script.is_some() {
            self.get_total_udt_amount()
        } else {
            self.to_local_amount as u128 + self.to_remote_amount as u128
        };
        capacity
    }

    // Send RevokeAndAck message to the counterparty, and update the
    // channel state accordingly.
    fn send_revoke_and_ack_message(
        &mut self,
        network: &ActorRef<NetworkActorMessage>,
    ) -> ProcessingChannelResult {
        let key_agg_ctx = {
            let local_pubkey = self.get_local_channel_public_keys().funding_pubkey;
            let remote_pubkey = self.get_remote_channel_public_keys().funding_pubkey;
            KeyAggContext::new([remote_pubkey, local_pubkey]).expect("Valid pubkeys")
        };
        let x_only_aggregated_pubkey = key_agg_ctx.aggregated_pubkey::<Point>().serialize_xonly();
        let sign_ctx = {
            let local_nonce = self.get_local_nonce();
            let remote_nonce = self.get_remote_nonce();
            let nonces = [local_nonce, remote_nonce];
            let agg_nonce = AggNonce::sum(nonces);
            Musig2SignContext {
                key_agg_ctx,
                agg_nonce,
                seckey: self.signer.funding_key.clone(),
                secnonce: self.get_local_musig2_secnonce(),
            }
        };

        let revocation_partial_signature = {
            let commitment_tx_fee = calculate_commitment_tx_fee(
                self.commitment_fee_rate,
                &self.funding_udt_type_script,
            );
            let lock_script = self.get_remote_shutdown_script();
            let (output, output_data) = if let Some(udt_type_script) = &self.funding_udt_type_script
            {
                let capacity = self.get_total_reserved_ckb_amount() - commitment_tx_fee;
                let output = CellOutput::new_builder()
                    .lock(lock_script)
                    .type_(Some(udt_type_script.clone()).pack())
                    .capacity(capacity.pack())
                    .build();

                let output_data = self.get_total_udt_amount().to_le_bytes().pack();
                (output, output_data)
            } else {
                let capacity = self.get_total_ckb_amount() - commitment_tx_fee;
                let output = CellOutput::new_builder()
                    .lock(lock_script)
                    .capacity(capacity.pack())
                    .build();
                let output_data = Bytes::default();
                (output, output_data)
            };

            let commitment_number = self.get_remote_commitment_number() - 1;
            let commitment_lock_script_args = [
                &blake2b_256(x_only_aggregated_pubkey)[0..20],
                self.get_delay_epoch_as_lock_args_bytes().as_slice(),
                commitment_number.to_be_bytes().as_slice(),
            ]
            .concat();

            let message = blake2b_256(
                [
                    output.as_slice(),
                    output_data.as_slice(),
                    commitment_lock_script_args.as_slice(),
                ]
                .concat(),
            );
            sign_ctx
                .clone()
                .sign(message.as_slice())
                .expect("valid signature")
        };

        let commitment_tx_partial_signature = {
            let (
                [to_local_output, to_remote_output],
                [to_local_output_data, to_remote_output_data],
            ) = self.build_settlement_transaction_outputs(false);
            let commitment_lock_script_args = [
                &blake2b_256(x_only_aggregated_pubkey)[0..20],
                self.get_delay_epoch_as_lock_args_bytes().as_slice(),
                self.get_remote_commitment_number().to_be_bytes().as_slice(),
            ]
            .concat();
            let message = blake2b_256(
                [
                    to_local_output.as_slice(),
                    to_local_output_data.as_slice(),
                    to_remote_output.as_slice(),
                    to_remote_output_data.as_slice(),
                    commitment_lock_script_args.as_slice(),
                ]
                .concat(),
            );

            sign_ctx.sign(message.as_slice())?
        };

        // Note that we must update channel state here to update commitment number,
        // so that next step will obtain the correct commitment point.
        self.increment_remote_commitment_number();
        let point = self.get_current_local_commitment_point();

        network
            .send_message(NetworkActorMessage::new_command(
                NetworkActorCommand::SendFiberMessage(FiberMessageWithPeerId::new(
                    self.get_remote_peer_id(),
                    FiberMessage::revoke_and_ack(RevokeAndAck {
                        channel_id: self.get_id(),
                        revocation_partial_signature,
                        commitment_tx_partial_signature,
                        next_per_commitment_point: point,
                    }),
                )),
            ))
            .expect(ASSUME_NETWORK_ACTOR_ALIVE);
        Ok(())
    }

    pub fn get_id(&self) -> Hash256 {
        self.id
    }

    pub fn get_local_peer_id(&self) -> PeerId {
        self.local_pubkey.tentacle_peer_id()
    }

    pub fn get_remote_peer_id(&self) -> PeerId {
        self.remote_pubkey.tentacle_peer_id()
    }

    pub fn get_local_secnonce(&self) -> SecNonce {
        self.signer
            .derive_musig2_nonce(self.get_local_commitment_number())
    }

    pub fn get_local_nonce(&self) -> PubNonce {
        self.get_local_secnonce().public_nonce()
    }

    pub fn get_next_local_secnonce(&self) -> SecNonce {
        self.signer
            .derive_musig2_nonce(self.get_next_commitment_number(true))
    }

    pub fn get_next_local_nonce(&self) -> PubNonce {
        self.get_next_local_secnonce().public_nonce()
    }

    pub fn get_remote_nonce(&self) -> PubNonce {
        let comitment_number = self.get_remote_commitment_number();
        assert!(self.remote_nonces.len() <= 2);
        self.remote_nonces
            .iter()
            .rev()
            .find_map(|(number, nonce)| {
                if *number == comitment_number {
                    Some(nonce.clone())
                } else {
                    None
                }
            })
            .expect("get_remote_nonce")
    }

    fn save_remote_nonce(&mut self, nonce: PubNonce) {
        let next_remote_number = if self.remote_nonces.is_empty() {
            0
        } else {
            self.get_remote_commitment_number() + 1
        };
        self.remote_nonces.push((next_remote_number, nonce));
        if self.remote_nonces.len() > 2 {
            self.remote_nonces.remove(0);
        }
    }

    fn save_remote_nonce_for_raa(&mut self) {
        let nonce = self.get_remote_nonce();
        self.last_used_nonce_in_commitment_signed = Some(nonce);
    }

    fn take_remote_nonce_for_raa(&mut self) -> PubNonce {
        self.last_used_nonce_in_commitment_signed
            .take()
            .expect("set last_used_nonce_in_commitment_signed in commitment signed")
    }

    pub fn get_current_commitment_numbers(&self) -> CommitmentNumbers {
        self.commitment_numbers
    }

    pub fn get_local_commitment_number(&self) -> u64 {
        self.commitment_numbers.get_local()
    }

    pub fn get_remote_commitment_number(&self) -> u64 {
        self.commitment_numbers.get_remote()
    }

    fn set_remote_commitment_number(&mut self, number: u64) {
        self.commitment_numbers.remote = number;
    }

    pub fn increment_local_commitment_number(&mut self) {
        self.commitment_numbers.increment_local();
    }

    pub fn increment_remote_commitment_number(&mut self) {
        self.commitment_numbers.increment_remote();
    }

    pub fn get_current_commitment_number(&self, for_remote: bool) -> u64 {
        if for_remote {
            self.get_local_commitment_number()
        } else {
            self.get_remote_commitment_number()
        }
    }

    pub fn get_next_commitment_number(&self, for_remote: bool) -> u64 {
        self.get_current_commitment_number(for_remote) + 1
    }

    pub fn get_next_offering_tlc_id(&self) -> u64 {
        self.tlc_state.get_next_offering()
    }

    pub fn get_next_received_tlc_id(&self) -> u64 {
        self.tlc_state.get_next_received()
    }

    pub fn increment_next_offered_tlc_id(&mut self) {
        self.tlc_state.increment_offering();
    }

    pub fn increment_next_received_tlc_id(&mut self) {
        self.tlc_state.increment_received();
    }

    pub fn get_offered_tlc(&self, tlc_id: u64) -> Option<&AddTlcInfo> {
        self.tlc_state.get(&TLCId::Offered(tlc_id))
    }

    pub fn get_received_tlc(&self, tlc_id: u64) -> Option<&AddTlcInfo> {
        self.tlc_state.get(&TLCId::Received(tlc_id))
    }

    pub(crate) fn set_received_tlc_preimage(&mut self, tlc_id: u64, preimage: Option<Hash256>) {
        if let Some(tlc) = self.tlc_state.get_mut(&TLCId::Received(tlc_id)) {
            tlc.payment_preimage = preimage;
        }
    }

    pub fn check_insert_tlc(&mut self, tlc: &AddTlcInfo) -> Result<(), ProcessingChannelError> {
        let payment_hash = tlc.payment_hash;
        if let Some(tlc) = self
            .tlc_state
            .all_tlcs()
            .find(|tlc| tlc.payment_hash == payment_hash)
        {
            return Err(ProcessingChannelError::RepeatedProcessing(format!(
                "Trying to insert tlc with duplicate payment hash {:?} with tlc {:?}",
                payment_hash, tlc
            )));
        }
        if tlc.is_offered() {
            let sent_tlc_value = self.get_offered_tlc_balance();
            debug_assert!(self.to_local_amount >= sent_tlc_value);
            if sent_tlc_value + tlc.amount > self.to_local_amount {
                return Err(ProcessingChannelError::TlcAmountExceedLimit);
            }
        } else {
            let received_tlc_value = self.get_received_tlc_balance();
            debug_assert!(self.to_remote_amount >= received_tlc_value);
            if received_tlc_value + tlc.amount > self.to_remote_amount {
                debug!(
                    "Adding tlc {:?} with amount {} exceeds remote balance {}",
                    tlc.tlc_id,
                    tlc.amount,
                    self.to_remote_amount - received_tlc_value
                );
                return Err(ProcessingChannelError::TlcAmountExceedLimit);
            }
        }
        Ok(())
    }

    // Remove a tlc with a reason. If the tlc is removed, then the channel
    // balance will be updated accordingly. Otherwise, it is guaranteed that
    // the channel state is not updated.
    pub fn remove_tlc_with_reason(
        &mut self,
        tlc_id: TLCId,
        reason: &RemoveTlcReason,
    ) -> Result<AddTlcInfo, ProcessingChannelError> {
        let removed_at = self.get_current_commitment_numbers();
        let current = self.tlc_state.get(&tlc_id).expect("TLC exists").clone();

        match &current.removed_at {
            Some((current_removed_at, current_remove_reason))
                if current_remove_reason == reason && removed_at == *current_removed_at =>
            {
                debug!("Skipping removing of tlc {:?} as it is already removed at {:?} with the same reason {:?}", tlc_id, removed_at, reason);
                return Err(ProcessingChannelError::RepeatedProcessing(
                    "TLC is already removed".to_string(),
                ));
            }
            Some((current_remove_reason, current_removed_at)) => {
                return Err(ProcessingChannelError::InvalidParameter(
                            format!("Illegally removing the same tlc: {:?} was previously removed at {:?} for {:?}, and trying to remove it again at {:?} for {:?}",
                                tlc_id,  current_removed_at, reason, removed_at, current_remove_reason)));
            }
            None => {
                if let RemoveTlcReason::RemoveTlcFulfill(fulfill) = reason {
                    let filled_payment_hash: Hash256 =
                        current.hash_algorithm.hash(fulfill.payment_preimage).into();
                    if current.payment_hash != filled_payment_hash {
                        return Err(ProcessingChannelError::FinalIncorrectPreimage);
                    }

                    // update balance according to the tlc
                    let (mut to_local_amount, mut to_remote_amount) =
                        (self.to_local_amount, self.to_remote_amount);
                    if current.is_offered() {
                        to_local_amount -= current.amount;
                        to_remote_amount += current.amount;
                    } else {
                        to_local_amount += current.amount;
                        to_remote_amount -= current.amount;
                    }
                    self.to_local_amount = to_local_amount;
                    self.to_remote_amount = to_remote_amount;

                    debug!("Updated local balance to {} and remote balance to {} by removing tlc {:?} with reason {:?}",
                            to_local_amount, to_remote_amount, tlc_id, reason);
                }
                self.tlc_state
                    .apply_remove_tlc(tlc_id, removed_at, reason.clone());
            }
        }

        Ok(current.clone())
    }

    pub fn get_local_channel_public_keys(&self) -> &ChannelBasePublicKeys {
        &self.local_channel_public_keys
    }

    pub fn get_remote_channel_public_keys(&self) -> &ChannelBasePublicKeys {
        self.remote_channel_public_keys
            .as_ref()
            .expect("remote channel public keys exist")
    }

    pub fn must_get_funding_transaction(&self) -> &Transaction {
        self.funding_tx
            .as_ref()
            .expect("Funding transaction is present")
    }

    pub fn get_funding_transaction_outpoint(&self) -> Option<OutPoint> {
        self.funding_tx.as_ref().map(|tx| {
            // By convention, the funding tx output for the channel is the first output.
            OutPoint::new(tx.calc_tx_hash(), 0)
        })
    }

    pub fn must_get_funding_transaction_outpoint(&self) -> OutPoint {
        self.get_funding_transaction_outpoint()
            .expect("Funding transaction outpoint is present")
    }

    pub fn get_funding_transaction_block_number(&self) -> BlockNumber {
        self.funding_tx_confirmed_at
            .expect("funding tx confirmed_at is present")
            .0
    }

    pub fn get_funding_transaction_index(&self) -> u32 {
        self.funding_tx_confirmed_at
            .expect("funding tx confirmed_at is present")
            .1
    }

    pub fn get_local_shutdown_script(&self) -> Script {
        self.local_shutdown_script.clone()
    }

    pub fn get_remote_shutdown_script(&self) -> Script {
        self.remote_shutdown_script
            .as_ref()
            .expect("remote_shutdown_script should be set in current state")
            .clone()
    }

    fn get_local_commitment_point(&self, commitment_number: u64) -> Pubkey {
        self.signer.get_commitment_point(commitment_number)
    }

    /// Get the counterparty commitment point for the given commitment number.
    fn get_remote_commitment_point(&self, commitment_number: u64) -> Pubkey {
        self.remote_commitment_points
            .iter()
            .find_map(|(number, point)| {
                if *number == commitment_number {
                    Some(point.clone())
                } else {
                    None
                }
            })
            .expect("remote commitment point should exist")
    }

    fn get_current_local_commitment_point(&self) -> Pubkey {
        self.get_local_commitment_point(self.get_remote_commitment_number())
    }

    pub fn get_funding_lock_script_xonly_key(&self) -> XOnlyPublicKey {
        let pubkey: secp256k1::PublicKey = self.get_musig2_agg_context().aggregated_pubkey();
        pubkey.into()
    }

    pub fn get_funding_lock_script_xonly(&self) -> [u8; 32] {
        self.get_musig2_agg_context()
            .aggregated_pubkey::<Point>()
            .serialize_xonly()
    }

    pub fn get_funding_lock_script(&self) -> Script {
        let aggregated_pubkey = self.get_funding_lock_script_xonly();
        let pubkey_hash = blake2b_256(aggregated_pubkey);
        get_script_by_contract(Contract::FundingLock, &pubkey_hash[0..20])
    }

    pub fn get_funding_request(&self) -> FundingRequest {
        FundingRequest {
            script: self.get_funding_lock_script(),
            udt_type_script: self.funding_udt_type_script.clone(),
            local_amount: self.to_local_amount,
            funding_fee_rate: self.funding_fee_rate,
            remote_amount: self.to_remote_amount,
            local_reserved_ckb_amount: self.local_reserved_ckb_amount,
            remote_reserved_ckb_amount: self.remote_reserved_ckb_amount,
        }
    }

    pub fn get_musig2_agg_pubkey(&self) -> Pubkey {
        self.get_musig2_agg_context().aggregated_pubkey()
    }

    pub fn get_musig2_agg_context(&self) -> KeyAggContext {
        let local_pubkey = self.get_local_channel_public_keys().funding_pubkey;
        let remote_pubkey = self.get_remote_channel_public_keys().funding_pubkey;
        let keys = self.order_things_for_musig2(local_pubkey, remote_pubkey);
        KeyAggContext::new(keys).expect("Valid pubkeys")
    }

    pub fn get_channel_announcement_musig2_secnonce(&self) -> SecNonce {
        let seckey = blake2b_hash_with_salt(
            self.signer.musig2_base_nonce.as_ref(),
            b"channel_announcement".as_slice(),
        );
        SecNonce::build(seckey).build()
    }

    pub fn get_channel_announcement_musig2_pubnonce(&self) -> PubNonce {
        self.get_channel_announcement_musig2_secnonce()
            .public_nonce()
    }

    pub fn get_local_musig2_secnonce(&self) -> SecNonce {
        self.signer
            .derive_musig2_nonce(self.get_local_commitment_number())
    }

    pub fn get_local_musig2_pubnonce(&self) -> PubNonce {
        self.get_local_musig2_secnonce().public_nonce()
    }

    pub fn get_musig2_agg_pubnonce(&self) -> AggNonce {
        let local_nonce = self.get_local_nonce();
        let remote_nonce = self.get_remote_nonce();
        let nonces = self.order_things_for_musig2(local_nonce, remote_nonce);
        AggNonce::sum(nonces)
    }

    fn get_active_received_tlcs(&self, local_commitment: bool) -> impl Iterator<Item = AddTlcInfo> {
        self.tlc_state
            .get_tlcs_with(local_commitment)
            .into_iter()
            .filter_map(|tlc| match tlc {
                TlcKind::AddTlc(tlc) if tlc.is_received() => Some(tlc),
                _ => None,
            })
    }

    fn get_active_offered_tlcs(&self, local_commitment: bool) -> impl Iterator<Item = AddTlcInfo> {
        self.tlc_state
            .get_tlcs_with(local_commitment)
            .into_iter()
            .filter_map(|tlc| match tlc {
                TlcKind::AddTlc(tlc) if tlc.is_offered() => Some(tlc),
                _ => None,
            })
    }

    // Get the total amount of pending tlcs that are fulfilled
    fn get_pending_fulfilled_tlcs_amount(&self, for_remote: bool, offered: bool) -> u128 {
        let (local_pending_tlcs, remote_pending_tlcs) = if for_remote {
            (
                &self.tlc_state.local_pending_tlcs,
                &self.tlc_state.remote_pending_tlcs,
            )
        } else {
            (
                &self.tlc_state.remote_pending_tlcs,
                &self.tlc_state.local_pending_tlcs,
            )
        };
        let mut pending = local_pending_tlcs
            .get_committed_tlcs()
            .into_iter()
            .chain(remote_pending_tlcs.get_committed_tlcs().into_iter())
            .filter_map(|tlc| match tlc {
                TlcKind::AddTlc(info)
                    if info.removed_at.is_none() && info.is_offered() == offered =>
                {
                    Some((tlc.tlc_id(), info.amount))
                }
                _ => None,
            })
            .collect::<HashMap<TLCId, u128>>();
        let mut fulfilled = 0;

        for tlc in local_pending_tlcs.get_staging_tlcs() {
            match tlc {
                TlcKind::AddTlc(info) => {
                    pending.insert(tlc.tlc_id(), info.amount);
                }
                TlcKind::RemoveTlc(remove_tlc) => {
                    if let Some(amount) = pending.remove(&remove_tlc.tlc_id) {
                        if matches!(remove_tlc.reason, RemoveTlcReason::RemoveTlcFulfill(_)) {
                            fulfilled += amount;
                        }
                    }
                }
            }
        }

        fulfilled
    }

    pub fn get_all_received_tlcs(&self) -> impl Iterator<Item = &AddTlcInfo> {
        self.tlc_state.all_tlcs().filter(|tlc| tlc.is_received())
    }

    pub fn get_all_offer_tlcs(&self) -> impl Iterator<Item = &AddTlcInfo> {
        self.tlc_state.all_tlcs().filter(|tlc| tlc.is_offered())
    }

    // Get the pubkeys for the tlc. Tlc pubkeys are the pubkeys held by each party
    // while this tlc was created (pubkeys are derived from the commitment number
    // when this tlc was created). The pubkeys returned here are sorted.
    // The offerer who offered this tlc will have the first pubkey, and the receiver
    // will have the second pubkey.
    // This tlc must have valid local_committed_at and remote_committed_at fields.
    pub fn get_tlc_pubkeys(&self, tlc: &AddTlcInfo) -> (Pubkey, Pubkey) {
        let is_offered = tlc.is_offered();
        let CommitmentNumbers {
            local: local_commitment_number,
            remote: remote_commitment_number,
        } = tlc.get_commitment_numbers();
        debug!(
            "Local commitment number: {}, remote commitment number: {}",
            local_commitment_number, remote_commitment_number
        );
        let local_pubkey = derive_tlc_pubkey(
            &self.get_local_channel_public_keys().tlc_base_key,
            &self.get_local_commitment_point(remote_commitment_number),
        );
        let remote_pubkey = derive_tlc_pubkey(
            &self.get_remote_channel_public_keys().tlc_base_key,
            &self.get_remote_commitment_point(local_commitment_number),
        );

        if is_offered {
            (local_pubkey, remote_pubkey)
        } else {
            (remote_pubkey, local_pubkey)
        }
    }

    fn get_active_received_tlc_with_pubkeys(
        &self,
        local: bool,
    ) -> Vec<(AddTlcInfo, Pubkey, Pubkey)> {
        self.get_active_received_tlcs(local)
            .map(move |tlc| {
                let (k1, k2) = self.get_tlc_pubkeys(&tlc);
                (tlc, k1, k2)
            })
            .collect()
    }

    fn get_active_offered_tlc_with_pubkeys(
        &self,
        local: bool,
    ) -> Vec<(AddTlcInfo, Pubkey, Pubkey)> {
        self.get_active_offered_tlcs(local)
            .map(move |tlc| {
                let (k1, k2) = self.get_tlc_pubkeys(&tlc);
                (tlc, k1, k2)
            })
            .collect()
    }

    fn get_active_htlcs(&self, local: bool) -> Vec<u8> {
        // Build a sorted array of TLC so that both party can generate the same commitment transaction.
        let tlcs = {
            let (mut received_tlcs, mut offered_tlcs) = (
                self.get_active_received_tlc_with_pubkeys(local),
                self.get_active_offered_tlc_with_pubkeys(local),
            );
            let (mut a, mut b) = if local {
                (received_tlcs, offered_tlcs)
            } else {
                for (tlc, _, _) in received_tlcs.iter_mut().chain(offered_tlcs.iter_mut()) {
                    // Need to flip these fields for the counterparty.
                    tlc.flip_mut();
                }
                (offered_tlcs, received_tlcs)
            };
            a.sort_by(|x, y| u64::from(x.0.tlc_id).cmp(&u64::from(y.0.tlc_id)));
            b.sort_by(|x, y| u64::from(x.0.tlc_id).cmp(&u64::from(y.0.tlc_id)));
            [a, b].concat()
        };
        if tlcs.is_empty() {
            Vec::new()
        } else {
            let mut result = vec![tlcs.len() as u8];
            for (tlc, local, remote) in tlcs {
                result.extend_from_slice(&tlc.get_htlc_type().to_le_bytes());
                result.extend_from_slice(&tlc.amount.to_le_bytes());
                result.extend_from_slice(&tlc.get_hash());
                result.extend_from_slice(&local.serialize());
                result.extend_from_slice(&remote.serialize());
                result.extend_from_slice(
                    &Since::new(SinceType::Timestamp, tlc.expiry, false)
                        .value()
                        .to_le_bytes(),
                );
            }
            result
        }
    }

    fn any_tlc_pending(&self) -> bool {
        self.tlc_state
            .all_tlcs()
            .any(|tlc| tlc.removed_at.is_none())
    }

    pub fn get_local_funding_pubkey(&self) -> &Pubkey {
        &self.get_local_channel_public_keys().funding_pubkey
    }

    pub fn get_remote_funding_pubkey(&self) -> &Pubkey {
        &self.get_remote_channel_public_keys().funding_pubkey
    }

    fn check_valid_to_auto_accept_shutdown(&self) -> bool {
        let Some(remote_fee_rate) = self.remote_shutdown_info.as_ref().map(|i| i.fee_rate) else {
            return false;
        };
        if remote_fee_rate < self.commitment_fee_rate {
            return false;
        }
        let fee = calculate_shutdown_tx_fee(
            remote_fee_rate,
            &self.funding_udt_type_script,
            (
                self.get_remote_shutdown_script(),
                self.get_local_shutdown_script(),
            ),
        );
        let occupied_capacity = match occupied_capacity(
            &self.get_remote_shutdown_script(),
            &self.funding_udt_type_script,
        ) {
            Ok(capacity) => capacity.as_u64(),
            Err(_) => return false,
        };
        let remote_available_max_fee = if self.funding_udt_type_script.is_none() {
            (self.to_remote_amount as u64 + self.remote_reserved_ckb_amount)
                .saturating_sub(occupied_capacity)
        } else {
            self.remote_reserved_ckb_amount
                .saturating_sub(occupied_capacity)
        };
        return fee <= remote_available_max_fee;
    }

    fn check_tlc_expiry(&self, expiry: u64) -> ProcessingChannelResult {
        let current_time = now_timestamp_as_millis_u64();
        if current_time >= expiry {
            debug!(
                "TLC expiry {} is already passed, current time: {}",
                expiry, current_time
            );
            return Err(ProcessingChannelError::TlcExpirySoon);
        }
        if expiry >= current_time + MAX_PAYMENT_TLC_EXPIRY_LIMIT {
            debug!(
                "TLC expiry {} is too far in the future, current time: {}",
                expiry, current_time
            );
            return Err(ProcessingChannelError::TlcExpiryTooFar);
        }
        Ok(())
    }

    // Check whether the reason is valid for removing the tlc.
    fn check_remove_tlc_with_reason(
        &self,
        tlc_id: TLCId,
        reason: &RemoveTlcReason,
    ) -> ProcessingChannelResult {
        if let Some(tlc) = self.tlc_state.get(&tlc_id) {
            if tlc.removed_at.is_some() {
                return Err(ProcessingChannelError::RepeatedProcessing(
                    "TLC is already removed".to_string(),
                ));
            }
            if let RemoveTlcReason::RemoveTlcFulfill(fulfill) = reason {
                let filled_payment_hash: Hash256 =
                    tlc.hash_algorithm.hash(fulfill.payment_preimage).into();
                if tlc.payment_hash != filled_payment_hash {
                    return Err(ProcessingChannelError::FinalIncorrectPreimage);
                }
            }
            Ok(())
        } else {
            return Err(ProcessingChannelError::InvalidParameter(format!(
                "Trying to remove non-existing tlc with id {:?}",
                tlc_id
            )));
        }
    }

    fn check_for_tlc_update(
        &self,
        add_tlc_amount: Option<u128>,
        is_tlc_command_message: bool,
        is_sent: bool,
    ) -> ProcessingChannelResult {
        if is_tlc_command_message && self.tlc_state.waiting_ack {
            return Err(ProcessingChannelError::WaitingTlcAck);
        }
        match self.state {
            ChannelState::ChannelReady() => {}
            ChannelState::ShuttingDown(_) if add_tlc_amount.is_none() => {}
            _ => {
                return Err(ProcessingChannelError::InvalidState(format!(
                    "Invalid state {:?} for {} tlc",
                    self.state,
                    if add_tlc_amount.is_some() {
                        "adding"
                    } else {
                        "removing"
                    }
                )))
            }
        }

        if let Some(add_amount) = add_tlc_amount {
            self.check_tlc_limits(add_amount, is_sent)?;
        }
        Ok(())
    }

    fn check_tlc_limits(
        &self,
        add_amount: u128,
        is_sent: bool,
    ) -> Result<(), ProcessingChannelError> {
        if add_amount == 0 {
            return Err(ProcessingChannelError::TlcAmountIsTooLow);
        }
        if is_sent {
            let active_offered_tls_number = self.get_all_offer_tlcs().count() as u64 + 1;
            if active_offered_tls_number > self.local_constraints.max_tlc_number_in_flight {
                return Err(ProcessingChannelError::TlcNumberExceedLimit);
            }

            let active_offered_amount = self
                .get_all_offer_tlcs()
                .fold(0_u128, |sum, tlc| sum + tlc.amount)
                + add_amount;
            if active_offered_amount > self.local_constraints.max_tlc_value_in_flight {
                return Err(ProcessingChannelError::TlcValueInflightExceedLimit);
            }
        } else {
            let active_received_tls_number = self.get_all_received_tlcs().count() as u64 + 1;
            if active_received_tls_number > self.remote_constraints.max_tlc_number_in_flight {
                return Err(ProcessingChannelError::TlcNumberExceedLimit);
            }

            let active_received_amount = self
                .get_all_received_tlcs()
                .fold(0_u128, |sum, tlc| sum + tlc.amount)
                + add_amount;
            if active_received_amount > self.remote_constraints.max_tlc_value_in_flight {
                return Err(ProcessingChannelError::TlcValueInflightExceedLimit);
            }
        }

        Ok(())
    }

    fn create_outbounding_tlc(&self, command: AddTlcCommand) -> AddTlcInfo {
        let id = self.get_next_offering_tlc_id();
        assert!(
            self.get_offered_tlc(id).is_none(),
            "Must not have the same id in pending offered tlcs"
        );

        AddTlcInfo {
            channel_id: self.get_id(),
            tlc_id: TLCId::Offered(id),
            amount: command.amount,
            payment_hash: command.payment_hash,
            expiry: command.expiry,
            hash_algorithm: command.hash_algorithm,
            created_at: self.get_current_commitment_numbers(),
            payment_preimage: None,
            removed_at: None,
            onion_packet: command.onion_packet,
            shared_secret: command.shared_secret,
            previous_tlc: command
                .previous_tlc
                .map(|(channel_id, tlc_id)| (channel_id, TLCId::Received(tlc_id))),
        }
    }

    fn create_inbounding_tlc(&self, message: AddTlc) -> Result<AddTlcInfo, ProcessingChannelError> {
        let tlc_info = AddTlcInfo {
            tlc_id: TLCId::Received(message.tlc_id),
            channel_id: self.get_id(),
            amount: message.amount,
            payment_hash: message.payment_hash,
            expiry: message.expiry,
            hash_algorithm: message.hash_algorithm,
            // will be set when apply AddTlc operations after the signature is checked
            onion_packet: message.onion_packet,
            // No need to save shared secret for inbound TLC.
            shared_secret: NO_SHARED_SECRET.clone(),
            created_at: self.get_current_commitment_numbers(),
            payment_preimage: None,
            removed_at: None,
            previous_tlc: None,
        };
        Ok(tlc_info)
    }

    fn aggregate_partial_signatures_to_consume_funding_cell(
        &self,
        partial_signatures: [PartialSignature; 2],
        tx: &TransactionView,
    ) -> Result<TransactionView, ProcessingChannelError> {
        let verify_ctx = Musig2VerifyContext::from(self);
        let signature = verify_ctx
            .aggregate_partial_signatures_for_msg(partial_signatures, tx.hash().as_slice())?;

        let witness =
            create_witness_for_funding_cell(self.get_funding_lock_script_xonly(), signature);
        Ok(tx
            .as_advanced_builder()
            .set_witnesses(vec![witness.pack()])
            .build())
    }

    fn complete_partially_signed_tx(
        &self,
        psct: &PartiallySignedCommitmentTransaction,
    ) -> Result<(TransactionView, SettlementData), ProcessingChannelError> {
        let completed_commitment_tx = {
            let sign_ctx = Musig2SignContext::from(self);
            let our_funding_tx_partial_signature =
                sign_ctx.sign(psct.commitment_tx.hash().as_slice())?;
            self.aggregate_partial_signatures_to_consume_funding_cell(
                [
                    psct.funding_tx_partial_signature,
                    our_funding_tx_partial_signature,
                ],
                &psct.commitment_tx,
            )?
        };

        let settlement_data = {
            let settlement_tx = &psct.settlement_tx;
            let commitment_tx = &psct.commitment_tx;
            let to_local_output = settlement_tx
                .outputs()
                .get(0)
                .expect("get output 0 of settlement tx");
            let to_local_output_data = settlement_tx
                .outputs_data()
                .get(0)
                .expect("get output 0 data of settlement tx");
            let to_remote_output = settlement_tx
                .outputs()
                .get(1)
                .expect("get output 1 of settlement tx");
            let to_remote_output_data = settlement_tx
                .outputs_data()
                .get(1)
                .expect("get output 1 data of settlement tx");
            let args = commitment_tx
                .outputs()
                .get(0)
                .expect("get output 0 of commitment tx")
                .lock()
                .args()
                .raw_data();
            let message = blake2b_256(
                [
                    to_local_output.as_slice(),
                    to_local_output_data.as_slice(),
                    to_remote_output.as_slice(),
                    to_remote_output_data.as_slice(),
                    &args[0..36],
                ]
                .concat(),
            );
            let sign_ctx = Musig2SignContext::from((self, false));
            let our_commitment_tx_partial_signature = sign_ctx.sign(message.as_slice())?;

            let verify_ctx = Musig2VerifyContext::from((self, false));
            let aggregated_signature = verify_ctx.aggregate_partial_signatures_for_msg(
                [
                    our_commitment_tx_partial_signature,
                    psct.commitment_tx_partial_signature,
                ],
                message.as_slice(),
            )?;
            let x_only_aggregated_pubkey = self.get_commitment_lock_script_xonly(false);

            SettlementData {
                x_only_aggregated_pubkey,
                aggregated_signature,
                to_local_output,
                to_local_output_data,
                to_remote_output,
                to_remote_output_data,
            }
        };

        Ok((completed_commitment_tx, settlement_data))
    }

    fn maybe_transition_to_shutdown(
        &mut self,
        network: &ActorRef<NetworkActorMessage>,
    ) -> ProcessingChannelResult {
        // This function will also be called when we resolve all pending tlcs.
        // If we are not in the ShuttingDown state, we should not do anything.
        let flags = match self.state {
            ChannelState::ShuttingDown(flags) => flags,
            _ => {
                return Ok(());
            }
        };

        if !flags.contains(ShuttingDownFlags::AWAITING_PENDING_TLCS) || self.any_tlc_pending() {
            debug!(
                "Will not shutdown the channel because we require all tlcs resolved and both parties sent the Shutdown message, current state: {:?}, pending tlcs: {:?}",
                &self.state,
                &self.tlc_state.all_commited_tlcs().collect::<Vec<_>>()
            );
            return Ok(());
        }

        debug!("All pending tlcs are resolved, transitioning to Shutdown state");
        self.update_state(ChannelState::ShuttingDown(
            flags | ShuttingDownFlags::DROPPING_PENDING,
        ));

        if self.local_shutdown_info.is_some() && self.remote_shutdown_info.is_some() {
            let shutdown_tx = self.build_shutdown_tx()?;
            let sign_ctx = Musig2SignContext::from(&*self);

            let local_shutdown_info = self
                .local_shutdown_info
                .as_mut()
                .expect("local shudown info exists");
            let remote_shutdown_info = self
                .remote_shutdown_info
                .as_ref()
                .expect("remote shudown info exists");
            let shutdown_scripts = (
                local_shutdown_info.close_script.clone(),
                remote_shutdown_info.close_script.clone(),
            );
            let local_shutdown_signature = match local_shutdown_info.signature {
                Some(signature) => signature,
                None => {
                    let signature = sign_ctx.sign(shutdown_tx.hash().as_slice())?;
                    local_shutdown_info.signature = Some(signature);

                    network
                        .send_message(NetworkActorMessage::new_command(
                            NetworkActorCommand::SendFiberMessage(FiberMessageWithPeerId::new(
                                self.get_remote_peer_id(),
                                FiberMessage::closing_signed(ClosingSigned {
                                    partial_signature: signature,
                                    channel_id: self.get_id(),
                                }),
                            )),
                        ))
                        .expect(ASSUME_NETWORK_ACTOR_ALIVE);
                    signature
                }
            };

            if let Some(remote_shutdown_signature) = remote_shutdown_info.signature {
                let tx: TransactionView = self
                    .aggregate_partial_signatures_to_consume_funding_cell(
                        [local_shutdown_signature, remote_shutdown_signature],
                        &shutdown_tx,
                    )?;
                assert_eq!(
                    tx.data().serialized_size_in_block(),
                    shutdown_tx_size(&self.funding_udt_type_script, shutdown_scripts)
                );

                self.update_state(ChannelState::Closed(CloseFlags::COOPERATIVE));

                network
                    .send_message(NetworkActorMessage::new_event(
                        NetworkActorEvent::ClosingTransactionPending(
                            self.get_id(),
                            self.get_remote_peer_id(),
                            tx,
                        ),
                    ))
                    .expect(ASSUME_NETWORK_ACTOR_ALIVE);
            } else {
                debug!("We have sent our shutdown signature, waiting for counterparty's signature");
            }
        } else {
            debug!("Not ready to shutdown the channel, waiting for both parties to send the Shutdown message");
        }

        Ok(())
    }

    fn handle_accept_channel_message(
        &mut self,
        accept_channel: AcceptChannel,
    ) -> ProcessingChannelResult {
        if self.state != ChannelState::NegotiatingFunding(NegotiatingFundingFlags::OUR_INIT_SENT) {
            return Err(ProcessingChannelError::InvalidState(format!(
                "accepting a channel while in state {:?}, expecting NegotiatingFundingFlags::OUR_INIT_SENT",
                self.state
            )));
        }

        self.update_state(ChannelState::NegotiatingFunding(
            NegotiatingFundingFlags::INIT_SENT,
        ));

        self.to_remote_amount = accept_channel.funding_amount;
        self.remote_reserved_ckb_amount = accept_channel.reserved_ckb_amount;

        self.save_remote_nonce(accept_channel.next_local_nonce.clone());
        let remote_pubkeys = (&accept_channel).into();
        self.remote_channel_public_keys = Some(remote_pubkeys);
        self.remote_commitment_points = vec![
            (0, accept_channel.first_per_commitment_point),
            (1, accept_channel.second_per_commitment_point),
        ];
        self.remote_shutdown_script = Some(accept_channel.shutdown_script.clone());

        self.remote_constraints = ChannelConstraints::new(
            accept_channel.max_tlc_value_in_flight,
            accept_channel.max_tlc_number_in_flight,
        );

        self.check_accept_channel_parameters()?;

        match accept_channel.channel_announcement_nonce {
            Some(ref nonce) if self.is_public() => {
                debug!("Updating remote channel announcement nonce: {:?}", nonce);
                self.update_remote_channel_announcement_nonce(nonce);
            }
            None if !self.is_public() => {}
            _ => {
                return Err(ProcessingChannelError::InvalidParameter(format!(
                    "Must/Mustn't send announcement nonce if channel is public/private, nonce {:?}, channel is public: {}",
                    &accept_channel.channel_announcement_nonce, self.is_public()
                )));
            }
        }
        debug!(
            "Successfully processed AcceptChannel message {:?}",
            &accept_channel
        );
        Ok(())
    }

    // This is the dual of `handle_tx_collaboration_command`. Any logic error here is likely
    // to present in the other function as well.
    fn handle_tx_collaboration_msg(
        &mut self,
        msg: TxCollaborationMsg,
        network: &ActorRef<NetworkActorMessage>,
    ) -> ProcessingChannelResult {
        debug!("Processing tx collaboration message: {:?}", &msg);
        let is_complete_message = matches!(msg, TxCollaborationMsg::TxComplete(_));
        let is_waiting_for_remote = match self.state {
            ChannelState::CollaboratingFundingTx(flags) => {
                flags.contains(CollaboratingFundingTxFlags::AWAITING_REMOTE_TX_COLLABORATION_MSG)
            }
            _ => false,
        };
        let flags = match self.state {
            // Starting transaction collaboration
            ChannelState::NegotiatingFunding(NegotiatingFundingFlags::INIT_SENT)
                if !self.is_acceptor =>
            {
                return Err(ProcessingChannelError::InvalidState(
                    "Initiator received a tx collaboration message".to_string(),
                ));
            }
            ChannelState::NegotiatingFunding(_) => {
                debug!("Started negotiating funding tx collaboration, and transitioning from {:?} to CollaboratingFundingTx state", self.state);
                self.state =
                    ChannelState::CollaboratingFundingTx(CollaboratingFundingTxFlags::empty());
                CollaboratingFundingTxFlags::empty()
            }
            ChannelState::CollaboratingFundingTx(_)
                if !is_complete_message && !is_waiting_for_remote =>
            {
                return Err(ProcessingChannelError::InvalidState(format!(
                    "Trying to process message {:?} while in {:?} (should only receive non-complete message after sent response from peer)",
                    &msg, self.state
                )));
            }
            ChannelState::CollaboratingFundingTx(flags) => {
                if flags.contains(CollaboratingFundingTxFlags::THEIR_TX_COMPLETE_SENT) {
                    return Err(ProcessingChannelError::InvalidState(format!(
                        "Received a tx collaboration message {:?}, but we are already in the state {:?} where the remote has sent a complete message",
                        &msg, &self.state
                    )));
                }
                debug!(
                    "Processing tx collaboration message {:?} for state {:?}",
                    &msg, &self.state
                );
                flags
            }
            _ => {
                return Err(ProcessingChannelError::InvalidState(format!(
                    "Invalid tx collaboration message {:?} for state {:?}",
                    &msg, &self.state
                )));
            }
        };
        match msg {
            TxCollaborationMsg::TxUpdate(msg) => {
                // TODO check if the tx is valid.
                self.funding_tx = Some(msg.tx.clone());
                if self.is_tx_final(&msg.tx)? {
                    self.maybe_complete_tx_collaboration(msg.tx, network)?;
                } else {
                    network
                        .send_message(NetworkActorMessage::new_command(
                            NetworkActorCommand::UpdateChannelFunding(
                                self.get_id(),
                                msg.tx,
                                self.get_funding_request(),
                            ),
                        ))
                        .expect(ASSUME_NETWORK_ACTOR_ALIVE);
                    self.update_state(ChannelState::CollaboratingFundingTx(
                        CollaboratingFundingTxFlags::PREPARING_LOCAL_TX_COLLABORATION_MSG,
                    ));
                }
            }
            TxCollaborationMsg::TxComplete(tx_complete) => {
                self.check_tx_complete_preconditions()?;
                let settlement_data = self.check_init_commitment_tx_signature(
                    tx_complete.commitment_tx_partial_signature,
                )?;
                network
                    .send_message(NetworkActorMessage::new_notification(
                        NetworkServiceEvent::RemoteTxComplete(
                            self.get_remote_peer_id(),
                            self.get_id(),
                            self.get_funding_lock_script(),
                            settlement_data,
                        ),
                    ))
                    .expect(ASSUME_NETWORK_ACTOR_ALIVE);
                let flags = flags | CollaboratingFundingTxFlags::THEIR_TX_COMPLETE_SENT;
                self.update_state(ChannelState::CollaboratingFundingTx(flags));
            }
        }
        Ok(())
    }

    fn verify_commitment_signed_and_send_ack(
        &mut self,
        commitment_signed: CommitmentSigned,
        network: &ActorRef<NetworkActorMessage>,
    ) -> ProcessingChannelResult {
        let flags = match self.state {
            ChannelState::CollaboratingFundingTx(flags)
                if !flags.contains(CollaboratingFundingTxFlags::COLLABRATION_COMPLETED) =>
            {
                return Err(ProcessingChannelError::InvalidState(format!(
                    "Unable to process commitment_signed message in state {:?}, as collaboration is not completed yet.",
                    &self.state
                )));
            }
            ChannelState::CollaboratingFundingTx(_) => {
                CommitmentSignedFlags::SigningCommitment(SigningCommitmentFlags::empty())
            }
            ChannelState::SigningCommitment(flags)
                if flags.contains(SigningCommitmentFlags::THEIR_COMMITMENT_SIGNED_SENT) =>
            {
                return Err(ProcessingChannelError::InvalidState(format!(
                    "Unable to process commitment_signed message in state {:?}, as we have already received our commitment_signed message.",
                    &self.state
                )));
            }
            ChannelState::SigningCommitment(flags) => {
                CommitmentSignedFlags::SigningCommitment(flags)
            }
            ChannelState::ChannelReady() => CommitmentSignedFlags::ChannelReady(),
            ChannelState::ShuttingDown(flags) => {
                if flags.contains(ShuttingDownFlags::AWAITING_PENDING_TLCS) {
                    debug!(
                        "Signing commitment transactions while shutdown is pending, current state {:?}",
                        &self.state
                    );
                    CommitmentSignedFlags::PendingShutdown()
                } else {
                    return Err(ProcessingChannelError::InvalidState(format!(
                        "Unable to process commitment_signed message in shutdowning state with flags {:?}",
                        &flags
                    )));
                }
            }
            _ => {
                return Err(ProcessingChannelError::InvalidState(format!(
                    "Unable to send commitment signed message in state {:?}",
                    &self.state
                )));
            }
        };

        let (commitment_tx, settlement_data) = self.verify_and_complete_tx(
            commitment_signed.funding_tx_partial_signature,
            commitment_signed.commitment_tx_partial_signature,
        )?;

        // Notify outside observers.
        network
            .send_message(NetworkActorMessage::new_notification(
                NetworkServiceEvent::RemoteCommitmentSigned(
                    self.get_remote_peer_id(),
                    self.get_id(),
                    commitment_tx.clone(),
                    settlement_data,
                ),
            ))
            .expect(ASSUME_NETWORK_ACTOR_ALIVE);

        self.save_remote_nonce(commitment_signed.next_local_nonce);
        self.latest_commitment_transaction = Some(commitment_tx.data());
        match flags {
            CommitmentSignedFlags::SigningCommitment(flags) => {
                let flags = flags | SigningCommitmentFlags::THEIR_COMMITMENT_SIGNED_SENT;
                self.update_state(ChannelState::SigningCommitment(flags));
                self.maybe_transition_to_tx_signatures(flags, network)?;
            }
            CommitmentSignedFlags::ChannelReady() | CommitmentSignedFlags::PendingShutdown() => {
                self.send_revoke_and_ack_message(network)?;
                match flags {
                    CommitmentSignedFlags::ChannelReady() => {}
                    CommitmentSignedFlags::PendingShutdown() => {
                        // TODO: Handle error in the below function call.
                        // We've already updated our state, we should never fail here.
                        self.maybe_transition_to_shutdown(network)?;
                    }
                    _ => {
                        unreachable!(
                            "Invalid flags for commitment signed message, should have handled {:?}",
                            flags
                        );
                    }
                }
            }
        }
        Ok(())
    }

    fn maybe_transition_to_tx_signatures(
        &mut self,
        flags: SigningCommitmentFlags,
        network: &ActorRef<NetworkActorMessage>,
    ) -> ProcessingChannelResult {
        if flags.contains(SigningCommitmentFlags::COMMITMENT_SIGNED_SENT) {
            debug!("Commitment signed message sent by both sides, tranitioning to AwaitingTxSignatures state");
            self.update_state(ChannelState::AwaitingTxSignatures(
                AwaitingTxSignaturesFlags::empty(),
            ));
            if self.should_local_send_tx_signatures_first() {
                debug!("It is our turn to send tx_signatures, so we will do it now.");
                self.handle_tx_signatures(network, None)?;
            }
        }
        Ok(())
    }

    // TODO: currently witnesses in the tx_signatures molecule message are a list of bytes.
    // It is unclear how can we compose two partial sets witnesses into a complete
    // set of witnesses.
    fn handle_tx_signatures(
        &mut self,
        network: &ActorRef<NetworkActorMessage>,
        // If partial_witnesses is given, then it is the counterparty that send a message
        // to us, and we must combine them to make a full list of witnesses.
        // Otherwise, we are the one who is to start send the tx_signatures.
        // We can just create a partial set of witnesses, and sent them to the peer.
        partial_witnesses: Option<Vec<Vec<u8>>>,
    ) -> ProcessingChannelResult {
        let flags = match self.state {
            ChannelState::AwaitingTxSignatures(flags)
                if flags.contains(AwaitingTxSignaturesFlags::THEIR_TX_SIGNATURES_SENT)
                    && partial_witnesses.is_some() =>
            {
                return Err(ProcessingChannelError::RepeatedProcessing(format!(
                    "tx_signatures partial witnesses {:?}",
                    partial_witnesses
                )));
            }
            ChannelState::AwaitingTxSignatures(flags)
                if flags.contains(AwaitingTxSignaturesFlags::OUR_TX_SIGNATURES_SENT)
                    && partial_witnesses.is_none() =>
            {
                return Err(ProcessingChannelError::RepeatedProcessing(
                    "We have already sent our tx_signatures".to_string(),
                ));
            }
            ChannelState::SigningCommitment(flags)
                if flags.contains(SigningCommitmentFlags::COMMITMENT_SIGNED_SENT) =>
            {
                AwaitingTxSignaturesFlags::empty()
            }
            ChannelState::AwaitingTxSignatures(flags) => flags,
            _ => {
                return Err(ProcessingChannelError::InvalidState(format!(
                    "Unable to build and sign funding tx in state {:?}",
                    &self.state
                )));
            }
        };

        let flags = if partial_witnesses.is_some() {
            flags | AwaitingTxSignaturesFlags::THEIR_TX_SIGNATURES_SENT
        } else {
            flags | AwaitingTxSignaturesFlags::OUR_TX_SIGNATURES_SENT
        };
        self.update_state(ChannelState::AwaitingTxSignatures(flags));

        let funding_tx = self
            .funding_tx
            .clone()
            .ok_or(ProcessingChannelError::InvalidState(
                "Funding transaction is not present".to_string(),
            ))?;

        network
            .send_message(NetworkActorMessage::new_command(
                NetworkActorCommand::SignTx(
                    self.get_remote_peer_id(),
                    self.get_id(),
                    funding_tx,
                    partial_witnesses,
                ),
            ))
            .expect(ASSUME_NETWORK_ACTOR_ALIVE);
        let flags = flags | AwaitingTxSignaturesFlags::OUR_TX_SIGNATURES_SENT;
        self.update_state(ChannelState::AwaitingTxSignatures(flags));

        Ok(())
    }

    async fn maybe_public_channel_is_ready(&mut self, network: &ActorRef<NetworkActorMessage>) {
        debug!("Trying to create channel announcement message for public channel");
        if let Some((channel_announcement, channel_update)) =
            self.try_create_channel_messages(network).await
        {
            debug!(
                "Channel announcement/update message for {:?} created, public channel is ready",
                self.get_id(),
            );
            self.on_channel_ready(network).await;

            debug!(
                "Broadcasting channel announcement {:?} and channel update {:?}",
                &channel_announcement, &channel_update
            );
            network
                .send_message(NetworkActorMessage::new_command(
                    NetworkActorCommand::BroadcastMessages(vec![
                        BroadcastMessage::ChannelAnnouncement(channel_announcement),
                        BroadcastMessage::ChannelUpdate(channel_update),
                    ]),
                ))
                .expect(ASSUME_NETWORK_ACTOR_ALIVE);

            // Note that there is a racing condition here. The peer may have not finished
            // generating the channel update message yet. In order to reliably query the
            // peer for the channel update message, we may to retry the query a few times.
            let peer_id = self.get_remote_peer_id();
            let queries = if self.local_is_node1() {
                vec![
                    BroadcastMessageQuery {
                        channel_outpoint: self.must_get_funding_transaction_outpoint(),
                        flags: BroadcastMessageQueryFlags::ChannelUpdateOfNode2,
                    },
                    BroadcastMessageQuery {
                        channel_outpoint: self.must_get_funding_transaction_outpoint(),
                        flags: BroadcastMessageQueryFlags::NodeAnnouncementNode2,
                    },
                ]
            } else {
                vec![
                    BroadcastMessageQuery {
                        channel_outpoint: self.must_get_funding_transaction_outpoint(),
                        flags: BroadcastMessageQueryFlags::ChannelUpdateOfNode1,
                    },
                    BroadcastMessageQuery {
                        channel_outpoint: self.must_get_funding_transaction_outpoint(),
                        flags: BroadcastMessageQueryFlags::NodeAnnouncementNode1,
                    },
                ]
            };
            debug!(
                "Querying for channel update and node announcement messages from {:?}",
                &peer_id
            );
            network
                .send_message(NetworkActorMessage::new_command(
                    NetworkActorCommand::QueryBroadcastMessages(peer_id, queries),
                ))
                .expect(ASSUME_NETWORK_ACTOR_ALIVE);
        }
    }

    async fn maybe_channel_is_ready(&mut self, network: &ActorRef<NetworkActorMessage>) {
        match self.state {
            ChannelState::AwaitingChannelReady(flags) => {
                if flags.contains(AwaitingChannelReadyFlags::CHANNEL_READY) {
                    if !self.is_public() {
                        self.on_channel_ready(network).await;
                    } else {
                        self.maybe_public_channel_is_ready(network).await;
                    }
                }
            }
            _ => {
                panic!(
                    "Invalid state {:?} for maybe_on_channel_ready (expected AwaitingChannelReady)",
                    &self.state
                );
            }
        }
    }

    async fn on_channel_ready(&mut self, network: &ActorRef<NetworkActorMessage>) {
        self.update_state(ChannelState::ChannelReady());
        self.increment_local_commitment_number();
        self.increment_remote_commitment_number();
        let peer_id = self.get_remote_peer_id();
        network
            .send_message(NetworkActorMessage::new_event(
                NetworkActorEvent::ChannelReady(
                    self.get_id(),
                    peer_id.clone(),
                    self.must_get_funding_transaction_outpoint(),
                ),
            ))
            .expect(ASSUME_NETWORK_ACTOR_ALIVE);
    }

    fn append_remote_commitment_point(&mut self, commitment_point: Pubkey) {
        self.remote_commitment_points
            .push((self.get_local_commitment_number(), commitment_point));

        let len = self.remote_commitment_points.len();
        if len > (self.local_constraints.max_tlc_number_in_flight + 1) as usize {
            let min_remote_commitment = self
                .tlc_state
                .all_tlcs()
                .map(|x| x.created_at.remote)
                .min()
                .unwrap_or_default();
            self.remote_commitment_points
                .retain(|(num, _)| *num >= min_remote_commitment);
        }
        assert!(
            self.remote_commitment_points.len()
                <= (self.local_constraints.max_tlc_number_in_flight + 1) as usize
        );
    }

    fn handle_revoke_and_ack_peer_message(
        &mut self,
        network: &ActorRef<NetworkActorMessage>,
        revoke_and_ack: RevokeAndAck,
    ) -> ProcessingChannelResult {
        let RevokeAndAck {
            channel_id: _,
            revocation_partial_signature,
            commitment_tx_partial_signature,
            next_per_commitment_point,
        } = revoke_and_ack;

        let key_agg_ctx = {
            let local_pubkey = self.get_local_channel_public_keys().funding_pubkey;
            let remote_pubkey = self.get_remote_channel_public_keys().funding_pubkey;
            KeyAggContext::new([local_pubkey, remote_pubkey]).expect("Valid pubkeys")
        };
        let x_only_aggregated_pubkey = key_agg_ctx.aggregated_pubkey::<Point>().serialize_xonly();
        let (verify_ctx, sign_ctx) = {
            let local_nonce = self.get_local_nonce();
            let remote_nonce = self.take_remote_nonce_for_raa();
            let nonces = [remote_nonce.clone(), local_nonce];
            let agg_nonce = AggNonce::sum(nonces);

            (
                Musig2VerifyContext {
                    key_agg_ctx: key_agg_ctx.clone(),
                    agg_nonce: agg_nonce.clone(),
                    pubkey: *self.get_remote_funding_pubkey(),
                    pubnonce: remote_nonce,
                },
                Musig2SignContext {
                    key_agg_ctx,
                    agg_nonce,
                    seckey: self.signer.funding_key.clone(),
                    secnonce: self.get_local_musig2_secnonce(),
                },
            )
        };

        let revocation_data = {
            let commitment_tx_fee = calculate_commitment_tx_fee(
                self.commitment_fee_rate,
                &self.funding_udt_type_script,
            );
            let lock_script = self.get_local_shutdown_script();
            let (output, output_data) = if let Some(udt_type_script) = &self.funding_udt_type_script
            {
                let capacity = self.get_total_reserved_ckb_amount() - commitment_tx_fee;
                let output = CellOutput::new_builder()
                    .lock(lock_script)
                    .type_(Some(udt_type_script.clone()).pack())
                    .capacity(capacity.pack())
                    .build();

                let output_data = self.get_total_udt_amount().to_le_bytes().pack();
                (output, output_data)
            } else {
                let capacity = self.get_total_ckb_amount() - commitment_tx_fee;
                let output = CellOutput::new_builder()
                    .lock(lock_script)
                    .capacity(capacity.pack())
                    .build();
                let output_data = Bytes::default();
                (output, output_data)
            };

            let commitment_number = self.get_local_commitment_number() - 1;

            let commitment_lock_script_args = [
                &blake2b_256(x_only_aggregated_pubkey)[0..20],
                self.get_delay_epoch_as_lock_args_bytes().as_slice(),
                commitment_number.to_be_bytes().as_slice(),
            ]
            .concat();

            let message = blake2b_256(
                [
                    output.as_slice(),
                    output_data.as_slice(),
                    commitment_lock_script_args.as_slice(),
                ]
                .concat(),
            );
            verify_ctx.verify(revocation_partial_signature, message.as_slice())?;
            let our_signature = sign_ctx.clone().sign(message.as_slice())?;
            let aggregated_signature = verify_ctx.aggregate_partial_signatures_for_msg(
                [revocation_partial_signature, our_signature],
                message.as_slice(),
            )?;
            RevocationData {
                commitment_number,
                x_only_aggregated_pubkey,
                aggregated_signature,
                output,
                output_data,
            }
        };

        let settlement_data = {
            let (
                [to_local_output, to_remote_output],
                [to_local_output_data, to_remote_output_data],
            ) = self.build_settlement_transaction_outputs(true);
            let commitment_lock_script_args = [
                &blake2b_256(x_only_aggregated_pubkey)[0..20],
                self.get_delay_epoch_as_lock_args_bytes().as_slice(),
                self.get_local_commitment_number().to_be_bytes().as_slice(),
            ]
            .concat();
            let message = blake2b_256(
                [
                    to_local_output.as_slice(),
                    to_local_output_data.as_slice(),
                    to_remote_output.as_slice(),
                    to_remote_output_data.as_slice(),
                    commitment_lock_script_args.as_slice(),
                ]
                .concat(),
            );
            verify_ctx.verify(commitment_tx_partial_signature, message.as_slice())?;
            let our_signature = sign_ctx.sign(message.as_slice())?;
            let aggregated_signature = verify_ctx.aggregate_partial_signatures_for_msg(
                [commitment_tx_partial_signature, our_signature],
                message.as_slice(),
            )?;

            SettlementData {
                x_only_aggregated_pubkey,
                aggregated_signature,
                to_local_output,
                to_local_output_data,
                to_remote_output,
                to_remote_output_data,
            }
        };

        self.increment_local_commitment_number();
        self.append_remote_commitment_point(next_per_commitment_point);

        let staging_tlcs = self.tlc_state.commit_local_tlcs();
        for tlc in staging_tlcs {
            if let TlcKind::RemoveTlc(remove_tlc) = tlc {
                self.remove_tlc_with_reason(remove_tlc.tlc_id, &remove_tlc.reason)
                    .expect("expect remove tlc successfully");
            }
        }
        self.tlc_state.set_waiting_ack(false);

        network
            .send_message(NetworkActorMessage::new_notification(
                NetworkServiceEvent::RevokeAndAckReceived(
                    self.get_remote_peer_id(),
                    self.get_id(),
                    revocation_data,
                    settlement_data,
                ),
            ))
            .expect(ASSUME_NETWORK_ACTOR_ALIVE);
        Ok(())
    }

    fn handle_reestablish_channel_message(
        &mut self,
        reestablish_channel: &ReestablishChannel,
        network: &ActorRef<NetworkActorMessage>,
    ) -> ProcessingChannelResult {
        debug!(
            "Handling reestablish channel message: {:?}, our commitment_numbers {:?}",
            reestablish_channel, self.commitment_numbers,
        );
        self.reestablishing = false;
        match self.state {
            ChannelState::NegotiatingFunding(_flags) => {
                // TODO: in current implementation, we don't store the channel when we are in NegotiatingFunding state.
                // This is an unreachable state for reestablish channel message. we may need to handle this case in the future.
            }
            ChannelState::ChannelReady() => {
                let expected_local_commitment_number = self.get_local_commitment_number();
                let acutal_local_commitment_number = reestablish_channel.remote_commitment_number;
                if acutal_local_commitment_number == expected_local_commitment_number {
                    // resend AddTlc, RemoveTlc and CommitmentSigned messages if needed
                    let mut need_resend_commitment_signed = false;
                    for info in self.tlc_state.all_tlcs() {
                        if info.is_offered() {
                            if info.created_at.get_local() >= acutal_local_commitment_number {
                                // resend AddTlc message
                                network
                                    .send_message(NetworkActorMessage::new_command(
                                        NetworkActorCommand::SendFiberMessage(
                                            FiberMessageWithPeerId::new(
                                                self.get_remote_peer_id(),
                                                FiberMessage::add_tlc(AddTlc {
                                                    channel_id: self.get_id(),
                                                    tlc_id: info.tlc_id.into(),
                                                    amount: info.amount,
                                                    payment_hash: info.payment_hash,
                                                    expiry: info.expiry,
                                                    hash_algorithm: info.hash_algorithm,
                                                    onion_packet: info.onion_packet.clone(),
                                                }),
                                            ),
                                        ),
                                    ))
                                    .expect(ASSUME_NETWORK_ACTOR_ALIVE);

                                need_resend_commitment_signed = true;
                            }
                        } else if let Some((commitment_number, remove_reason)) = &info.removed_at {
                            if commitment_number.get_local() >= acutal_local_commitment_number {
                                // resend RemoveTlc message
                                network
                                    .send_message(NetworkActorMessage::new_command(
                                        NetworkActorCommand::SendFiberMessage(
                                            FiberMessageWithPeerId::new(
                                                self.get_remote_peer_id(),
                                                FiberMessage::remove_tlc(RemoveTlc {
                                                    channel_id: self.get_id(),
                                                    tlc_id: info.tlc_id.into(),
                                                    reason: remove_reason.clone(),
                                                }),
                                            ),
                                        ),
                                    ))
                                    .expect(ASSUME_NETWORK_ACTOR_ALIVE);

                                need_resend_commitment_signed = true;
                            }
                        }
                    }
                    if need_resend_commitment_signed {
                        debug!("Resend CommitmentSigned message");
                        network
                            .send_message(NetworkActorMessage::new_command(
                                NetworkActorCommand::ControlFiberChannel(ChannelCommandWithId {
                                    channel_id: self.get_id(),
                                    command: ChannelCommand::CommitmentSigned(),
                                }),
                            ))
                            .expect(ASSUME_NETWORK_ACTOR_ALIVE);
                    }
                } else if acutal_local_commitment_number == expected_local_commitment_number + 1 {
                    // wait for remote to resend the RevokeAndAck message, do nothing here
                } else {
                    // unreachable state, just log an error for potential bugs
                    error!(
                        "Reestablish channel message with invalid local commitment number: expected {}, actual {}",
                        expected_local_commitment_number, acutal_local_commitment_number
                    );
                }

                let expected_remote_commitment_number = self.get_remote_commitment_number();
                let acutal_remote_commitment_number = reestablish_channel.local_commitment_number;
                if expected_remote_commitment_number == acutal_remote_commitment_number {
                    // synced with remote, do nothing
                } else if expected_remote_commitment_number == acutal_remote_commitment_number + 1 {
                    // Resetting our remote commitment number to the actual remote commitment number
                    // and resend the RevokeAndAck message.
                    self.set_remote_commitment_number(acutal_remote_commitment_number);
                    self.send_revoke_and_ack_message(network)?;
                } else {
                    // unreachable state, just log an error for potential bugs
                    error!(
                        "Reestablish channel message with invalid remote commitment number: expected {}, actual {}",
                        expected_remote_commitment_number, acutal_remote_commitment_number
                    );
                }
            }
            _ => {
                // TODO: @quake we need to handle other states.
                warn!(
                    "Unhandled reestablish channel message in state {:?}",
                    &self.state
                );
            }
        }
        Ok(())
    }

    fn is_tx_final(&self, tx: &Transaction) -> Result<bool, ProcessingChannelError> {
        // TODO: check if the tx is valid
        let tx = tx.clone().into_view();

        let first_output = tx
            .outputs()
            .get(0)
            .ok_or(ProcessingChannelError::InvalidParameter(
                "Funding transaction should have at least one output".to_string(),
            ))?;

        if first_output.lock() != self.get_funding_lock_script() {
            return Err(ProcessingChannelError::InvalidState(
                "Invalid funding transation lock script".to_string(),
            ));
        }

        let current_capacity: u64 = first_output.capacity().unpack();

        // make sure both parties have paid the reserved ckb amount
        if current_capacity <= self.local_reserved_ckb_amount
            || current_capacity <= self.remote_reserved_ckb_amount
        {
            return Ok(false);
        }

        if self.funding_udt_type_script.is_some() {
            let (_output, data) =
                tx.output_with_data(0)
                    .ok_or(ProcessingChannelError::InvalidParameter(
                        "Funding transaction should have at least one output".to_string(),
                    ))?;
            assert!(data.as_ref().len() >= 16);
            let mut amount_bytes = [0u8; 16];
            amount_bytes.copy_from_slice(&data.as_ref()[0..16]);
            let udt_amount = u128::from_le_bytes(amount_bytes);
            debug!(
                "udt_amount: {}, to_remote_amount: {}, to_local_amount: {}",
                udt_amount, self.to_remote_amount, self.to_local_amount
            );
            debug!("current_capacity: {}, remote_reserved_ckb_amount: {}, local_reserved_ckb_amount: {}",
                current_capacity, self.remote_reserved_ckb_amount, self.local_reserved_ckb_amount);
            let is_udt_amount_ok = udt_amount == self.get_total_udt_amount();
            return Ok(is_udt_amount_ok);
        } else {
            let is_complete = current_capacity == self.get_total_ckb_amount();
            Ok(is_complete)
        }
    }

    fn maybe_complete_tx_collaboration(
        &mut self,
        tx: Transaction,
        network: &ActorRef<NetworkActorMessage>,
    ) -> ProcessingChannelResult {
        let is_complete = self.is_tx_final(&tx)?;

        debug!(
            "Checking if funding transaction {:?} is complete: {}",
            &tx, is_complete
        );

        if is_complete {
            // We need to send a SendFiberMessage command here (instead of a ControlFiberChannel),
            // to guarantee that the TxComplete message immediately is sent to the network actor.
            // Otherwise, it is possible that when the network actor is processing ControlFiberChannel,
            // it receives another SendFiberMessage command, and that message (e.g. CommitmentSigned)
            // is processed first, thus breaking the order of messages.
            let commitment_tx_partial_signature = self.build_init_commitment_tx_signature()?;
            network
                .send_message(NetworkActorMessage::new_command(
                    NetworkActorCommand::SendFiberMessage(FiberMessageWithPeerId::new(
                        self.get_remote_peer_id(),
                        FiberMessage::tx_complete(TxComplete {
                            channel_id: self.get_id(),
                            commitment_tx_partial_signature,
                        }),
                    )),
                ))
                .expect(ASSUME_NETWORK_ACTOR_ALIVE);
            let old_flags = match self.state {
                ChannelState::CollaboratingFundingTx(flags) => flags,
                _ => {
                    panic!(
                        "Expect to be in CollaboratingFundingTx state while running update_funding_tx, current state {:?}", &self.state,
                    );
                }
            };
            self.update_state(ChannelState::CollaboratingFundingTx(
                old_flags | CollaboratingFundingTxFlags::OUR_TX_COMPLETE_SENT,
            ));
        }
        Ok(())
    }

    fn build_init_commitment_tx_signature(&self) -> Result<PartialSignature, SigningError> {
        let key_agg_ctx = {
            let local_pubkey = self.get_local_channel_public_keys().funding_pubkey;
            let remote_pubkey = self.get_remote_channel_public_keys().funding_pubkey;
            KeyAggContext::new([remote_pubkey, local_pubkey]).expect("Valid pubkeys")
        };
        let x_only_aggregated_pubkey = key_agg_ctx.aggregated_pubkey::<Point>().serialize_xonly();
        let sign_ctx = {
            let local_nonce = self.get_local_nonce();
            let remote_nonce = self.get_remote_nonce();
            let nonces = [local_nonce, remote_nonce];
            let agg_nonce = AggNonce::sum(nonces);
            Musig2SignContext {
                key_agg_ctx,
                agg_nonce,
                seckey: self.signer.funding_key.clone(),
                secnonce: self.get_local_musig2_secnonce(),
            }
        };
        let ([to_local_output, to_remote_output], [to_local_output_data, to_remote_output_data]) =
            self.build_settlement_transaction_outputs(false);
        let version = 0u64;
        let commitment_lock_script_args = [
            &blake2b_256(x_only_aggregated_pubkey)[0..20],
            self.get_delay_epoch_as_lock_args_bytes().as_slice(),
            version.to_be_bytes().as_slice(),
        ]
        .concat();
        let message = blake2b_256(
            [
                to_local_output.as_slice(),
                to_local_output_data.as_slice(),
                to_remote_output.as_slice(),
                to_remote_output_data.as_slice(),
                commitment_lock_script_args.as_slice(),
            ]
            .concat(),
        );

        sign_ctx.sign(message.as_slice())
    }

    fn check_init_commitment_tx_signature(
        &self,
        signature: PartialSignature,
    ) -> Result<SettlementData, ProcessingChannelError> {
        let key_agg_ctx = {
            let local_pubkey = self.get_local_channel_public_keys().funding_pubkey;
            let remote_pubkey = self.get_remote_channel_public_keys().funding_pubkey;
            KeyAggContext::new([local_pubkey, remote_pubkey]).expect("Valid pubkeys")
        };
        let x_only_aggregated_pubkey = key_agg_ctx.aggregated_pubkey::<Point>().serialize_xonly();
        let local_nonce = self.get_local_nonce();
        let remote_nonce = self.get_remote_nonce();
        let nonces = [remote_nonce.clone(), local_nonce];
        let agg_nonce = AggNonce::sum(nonces);
        let verify_ctx = Musig2VerifyContext {
            key_agg_ctx: key_agg_ctx.clone(),
            agg_nonce: agg_nonce.clone(),
            pubkey: *self.get_remote_funding_pubkey(),
            pubnonce: remote_nonce,
        };
        let ([to_local_output, to_remote_output], [to_local_output_data, to_remote_output_data]) =
            self.build_settlement_transaction_outputs(true);
        let version = 0u64;
        let commitment_lock_script_args = [
            &blake2b_256(x_only_aggregated_pubkey)[0..20],
            self.get_delay_epoch_as_lock_args_bytes().as_slice(),
            version.to_be_bytes().as_slice(),
        ]
        .concat();
        let message = blake2b_256(
            [
                to_local_output.as_slice(),
                to_local_output_data.as_slice(),
                to_remote_output.as_slice(),
                to_remote_output_data.as_slice(),
                commitment_lock_script_args.as_slice(),
            ]
            .concat(),
        );

        verify_ctx.verify(signature, message.as_slice())?;

        let settlement_data = {
            let sign_ctx = Musig2SignContext {
                key_agg_ctx,
                agg_nonce,
                seckey: self.signer.funding_key.clone(),
                secnonce: self.get_local_musig2_secnonce(),
            };

            let our_signature = sign_ctx.sign(message.as_slice())?;
            let aggregated_signature = verify_ctx.aggregate_partial_signatures_for_msg(
                [signature, our_signature],
                message.as_slice(),
            )?;

            SettlementData {
                x_only_aggregated_pubkey,
                aggregated_signature,
                to_local_output,
                to_local_output_data,
                to_remote_output,
                to_remote_output_data,
            }
        };
        Ok(settlement_data)
    }

    // TODO: More checks to the funding tx.
    fn check_tx_complete_preconditions(&mut self) -> ProcessingChannelResult {
        match self.funding_tx.as_ref() {
            None => {
                return Err(ProcessingChannelError::InvalidState(
                    "Received TxComplete message without a funding transaction".to_string(),
                ));
            }
            Some(tx) => {
                debug!(
                    "Received TxComplete message, funding tx is present {:?}",
                    tx
                );
                let check = self.is_tx_final(tx);
                if !check.is_ok_and(|ok| ok) {
                    return Err(ProcessingChannelError::InvalidState(
                        "Received TxComplete message, but funding tx is not final".to_string(),
                    ));
                }
            }
        }
        Ok(())
    }

    fn fill_in_channel_id(&mut self) {
        let local = &self.get_local_channel_public_keys().tlc_base_key;
        let remote = &self.get_remote_channel_public_keys().tlc_base_key;
        let channel_id = derive_channel_id_from_tlc_keys(local, remote);
        debug!("Channel Id changed from {:?} to {:?}", self.id, channel_id,);
        self.id = channel_id;
    }

    // Whose pubkey should go first in musig2?
    // We define a definitive order for the pubkeys in musig2 to makes it easier
    // to aggregate musig2 signatures.
    fn should_local_go_first_in_musig2(&self) -> bool {
        let local_pubkey = self.get_local_channel_public_keys().funding_pubkey;
        let remote_pubkey = self.get_remote_channel_public_keys().funding_pubkey;
        local_pubkey <= remote_pubkey
    }

    // Order some items (like pubkey and nonce) from holders and counterparty in musig2.
    fn order_things_for_musig2<T>(&self, holder: T, counterparty: T) -> [T; 2] {
        if self.should_local_go_first_in_musig2() {
            [holder, counterparty]
        } else {
            [counterparty, holder]
        }
    }

    // Should the local send tx_signatures first?
    // In order to avoid deadlock, we need to define an order for sending tx_signatures.
    // Currently the order of sending tx_signatures is defined as follows:
    // If the amount to self is less than the amount to remote, then we should send,
    // else if the amount to self is equal to the amount to remote and we have
    // smaller funding_pubkey, then we should send first. Otherwise, we should wait
    // the counterparty to send tx_signatures first.
    fn should_local_send_tx_signatures_first(&self) -> bool {
        self.to_local_amount < self.to_remote_amount
            || self.to_local_amount == self.to_remote_amount
                && self.should_local_go_first_in_musig2()
    }

    fn build_shutdown_tx(&self) -> Result<TransactionView, ProcessingChannelError> {
        let local_shutdown_info = self
            .local_shutdown_info
            .as_ref()
            .expect("local shutdown info exists");
        let remote_shutdown_info = self
            .remote_shutdown_info
            .as_ref()
            .expect("remote shutdown info exists");

        let local_shutdown_script = local_shutdown_info.close_script.clone();
        let remote_shutdown_script = remote_shutdown_info.close_script.clone();
        let local_shutdown_fee = calculate_shutdown_tx_fee(
            local_shutdown_info.fee_rate,
            &self.funding_udt_type_script,
            (
                remote_shutdown_script.clone(),
                local_shutdown_script.clone(),
            ),
        );
        let remote_shutdown_fee = calculate_shutdown_tx_fee(
            remote_shutdown_info.fee_rate,
            &self.funding_udt_type_script,
            (
                local_shutdown_script.clone(),
                remote_shutdown_script.clone(),
            ),
        );

        debug!(
            "build_shutdown_tx local_shutdown_fee: local {}, remote {}",
            local_shutdown_fee, remote_shutdown_fee
        );

        let cell_deps = get_cell_deps(vec![Contract::FundingLock], &self.funding_udt_type_script);
        let tx_builder = TransactionBuilder::default().cell_deps(cell_deps).input(
            CellInput::new_builder()
                .previous_output(self.must_get_funding_transaction_outpoint())
                .build(),
        );

        if let Some(type_script) = &self.funding_udt_type_script {
            debug!(
                "shutdown UDT local_amount: {}, remote_amount: {}",
                self.to_local_amount, self.to_remote_amount
            );

            let local_capacity: u64 = self.local_reserved_ckb_amount - local_shutdown_fee;
            debug!(
                "shutdown_tx local_capacity: {} - {} = {}",
                self.local_reserved_ckb_amount, local_shutdown_fee, local_capacity
            );
            let to_local_output = CellOutput::new_builder()
                .lock(local_shutdown_script)
                .type_(Some(type_script.clone()).pack())
                .capacity(local_capacity.pack())
                .build();
            let to_local_output_data = self.to_local_amount.to_le_bytes().pack();

            let remote_capacity: u64 = self.remote_reserved_ckb_amount - remote_shutdown_fee;
            debug!(
                "shutdown_tx remote_capacity: {} - {} = {}",
                self.remote_reserved_ckb_amount, remote_shutdown_fee, remote_capacity
            );
            let to_remote_output = CellOutput::new_builder()
                .lock(remote_shutdown_script)
                .type_(Some(type_script.clone()).pack())
                .capacity(remote_capacity.pack())
                .build();
            let to_remote_output_data = self.to_remote_amount.to_le_bytes().pack();

            let outputs = self.order_things_for_musig2(to_local_output, to_remote_output);
            let outputs_data =
                self.order_things_for_musig2(to_local_output_data, to_remote_output_data);
            let tx = tx_builder
                .set_outputs(outputs.to_vec())
                .set_outputs_data(outputs_data.to_vec())
                .build();
            Ok(tx)
        } else {
            debug!(
                "Final balance partition before shutting down: local {} (fee {}), remote {} (fee {})",
                self.to_local_amount, local_shutdown_fee,
                self.to_remote_amount, remote_shutdown_fee
            );
            let local_value =
                self.to_local_amount as u64 + self.local_reserved_ckb_amount - local_shutdown_fee;
            let remote_value = self.to_remote_amount as u64 + self.remote_reserved_ckb_amount
                - remote_shutdown_fee;
            debug!(
                "Building shutdown transaction with values: local {}, remote {}",
                local_value, remote_value
            );
            let to_local_output = CellOutput::new_builder()
                .capacity(local_value.pack())
                .lock(local_shutdown_script)
                .build();
            let to_remote_output = CellOutput::new_builder()
                .capacity(remote_value.pack())
                .lock(remote_shutdown_script)
                .build();
            let outputs = self.order_things_for_musig2(to_local_output, to_remote_output);
            let tx = tx_builder
                .set_outputs(outputs.to_vec())
                .set_outputs_data(vec![Default::default(), Default::default()])
                .build();
            Ok(tx)
        }
    }

    // The parameter `for_remote` here specifies whether we are building the commitment transaction
    // for the local party or the remote party. If `for_remote` is false, then we are building a
    // commitment transaction which can be broadcasted by ourself (with valid partial
    // signature from the other party), else we are building a commitment transaction
    // for the remote party (we build this commitment transaction
    // normally because we want to send a partial signature to remote).
    // The function returns a tuple, the first element is the commitment transaction itself,
    // and the second element is the message to be signed by the each party,
    // so as to consume the funding cell. The last element is the witnesses for the
    // commitment transaction.
    fn build_commitment_and_settlement_tx(
        &self,
        for_remote: bool,
    ) -> (TransactionView, TransactionView) {
        let commitment_tx = {
            let funding_out_point = self.must_get_funding_transaction_outpoint();
            let cell_deps =
                get_cell_deps(vec![Contract::FundingLock], &self.funding_udt_type_script);
            let (output, output_data) = self.build_commitment_transaction_output(for_remote);

            TransactionBuilder::default()
                .cell_deps(cell_deps)
                .input(
                    CellInput::new_builder()
                        .previous_output(funding_out_point.clone())
                        .build(),
                )
                .output(output)
                .output_data(output_data)
                .build()
        };

        let settlement_tx = {
            let commtimtent_out_point = OutPoint::new(commitment_tx.hash(), 0);
            let cell_deps = get_cell_deps(
                vec![Contract::CommitmentLock],
                &self.funding_udt_type_script,
            );
            let (outputs, outputs_data) = self.build_settlement_transaction_outputs(for_remote);

            TransactionBuilder::default()
                .cell_deps(cell_deps)
                .input(
                    CellInput::new_builder()
                        .previous_output(commtimtent_out_point.clone())
                        .build(),
                )
                .set_outputs(outputs.to_vec())
                .set_outputs_data(outputs_data.to_vec())
                .build()
        };

        (commitment_tx, settlement_tx)
    }

    fn build_commitment_transaction_output(&self, for_remote: bool) -> (CellOutput, Bytes) {
        let x_only_aggregated_pubkey = self.get_commitment_lock_script_xonly(for_remote);
        let version = self.get_current_commitment_number(for_remote);
        let htlcs = self.get_active_htlcs(for_remote);

        let mut commitment_lock_script_args = [
            &blake2b_256(x_only_aggregated_pubkey)[0..20],
            self.get_delay_epoch_as_lock_args_bytes().as_slice(),
            version.to_be_bytes().as_slice(),
        ]
        .concat();
        if !htlcs.is_empty() {
            commitment_lock_script_args.extend_from_slice(&blake2b_256(&htlcs)[0..20]);
        }

        let commitment_lock_script =
            get_script_by_contract(Contract::CommitmentLock, &commitment_lock_script_args);

        let commitment_tx_fee =
            calculate_commitment_tx_fee(self.commitment_fee_rate, &self.funding_udt_type_script);

        if let Some(udt_type_script) = &self.funding_udt_type_script {
            let capacity = self.local_reserved_ckb_amount + self.remote_reserved_ckb_amount
                - commitment_tx_fee;
            let output = CellOutput::new_builder()
                .lock(commitment_lock_script)
                .type_(Some(udt_type_script.clone()).pack())
                .capacity(capacity.pack())
                .build();

            let output_data = self.get_total_udt_amount().to_le_bytes().pack();
            (output, output_data)
        } else {
            let capacity = self.get_total_ckb_amount() - commitment_tx_fee;
            let output = CellOutput::new_builder()
                .lock(commitment_lock_script)
                .capacity(capacity.pack())
                .build();
            let output_data = Bytes::default();
            (output, output_data)
        }
    }

    fn get_commitment_lock_script_xonly(&self, for_remote: bool) -> [u8; 32] {
        let local_pubkey = self.get_local_channel_public_keys().funding_pubkey;
        let remote_pubkey = self.get_remote_channel_public_keys().funding_pubkey;
        let pubkeys = if for_remote {
            [local_pubkey, remote_pubkey]
        } else {
            [remote_pubkey, local_pubkey]
        };
        KeyAggContext::new(pubkeys)
            .expect("Valid pubkeys")
            .aggregated_pubkey::<Point>()
            .serialize_xonly()
    }

    fn build_settlement_transaction_outputs(
        &self,
        for_remote: bool,
    ) -> ([CellOutput; 2], [Bytes; 2]) {
        let offered_fulfilled = self.get_pending_fulfilled_tlcs_amount(for_remote, true);
        let received_fulfilled = self.get_pending_fulfilled_tlcs_amount(for_remote, false);

        let to_local_value = self.to_local_amount - offered_fulfilled + received_fulfilled;
        let to_remote_value = self.to_remote_amount - received_fulfilled + offered_fulfilled;
        let commitment_tx_fee =
            calculate_commitment_tx_fee(self.commitment_fee_rate, &self.funding_udt_type_script);

        let to_local_output_script = self.get_local_shutdown_script();
        let to_remote_output_script = self.get_remote_shutdown_script();

        // to simplify the fee calculation, we assume that the fee is double paid by both parties
        if let Some(udt_type_script) = &self.funding_udt_type_script {
            let to_local_output = CellOutput::new_builder()
                .lock(to_local_output_script)
                .type_(Some(udt_type_script.clone()).pack())
                .capacity((self.local_reserved_ckb_amount - commitment_tx_fee).pack())
                .build();
            let to_local_output_data = to_local_value.to_le_bytes().pack();

            let to_remote_output = CellOutput::new_builder()
                .lock(to_remote_output_script)
                .type_(Some(udt_type_script.clone()).pack())
                .capacity((self.remote_reserved_ckb_amount - commitment_tx_fee).pack())
                .build();
            let to_remote_output_data = to_remote_value.to_le_bytes().pack();
            if for_remote {
                (
                    [to_local_output, to_remote_output],
                    [to_local_output_data, to_remote_output_data],
                )
            } else {
                (
                    [to_remote_output, to_local_output],
                    [to_remote_output_data, to_local_output_data],
                )
            }
        } else {
            let to_local_output = CellOutput::new_builder()
                .lock(to_local_output_script)
                .capacity(
                    (to_local_value as u64 + self.local_reserved_ckb_amount - commitment_tx_fee)
                        .pack(),
                )
                .build();
            let to_local_output_data = Bytes::default();

            let to_remote_output = CellOutput::new_builder()
                .lock(to_remote_output_script)
                .capacity(
                    (to_remote_value as u64 + self.remote_reserved_ckb_amount - commitment_tx_fee)
                        .pack(),
                )
                .build();
            let to_remote_output_data = Bytes::default();
            if for_remote {
                (
                    [to_local_output, to_remote_output],
                    [to_local_output_data, to_remote_output_data],
                )
            } else {
                (
                    [to_remote_output, to_local_output],
                    [to_remote_output_data, to_local_output_data],
                )
            }
        }
    }

    pub fn build_and_verify_commitment_tx(
        &self,
        funding_tx_partial_signature: PartialSignature,
        commitment_tx_partial_signature: PartialSignature,
    ) -> Result<PartiallySignedCommitmentTransaction, ProcessingChannelError> {
        let (commitment_tx, settlement_tx) = self.build_commitment_and_settlement_tx(false);

        let verify_ctx = Musig2VerifyContext::from(self);
        verify_ctx.verify(
            funding_tx_partial_signature,
            commitment_tx.hash().as_slice(),
        )?;

        let verify_ctx = Musig2VerifyContext::from((self, false));
        let to_local_output = settlement_tx
            .outputs()
            .get(0)
            .expect("get output 0 of settlement tx");
        let to_local_output_data = settlement_tx
            .outputs_data()
            .get(0)
            .expect("get output 0 data of settlement tx");
        let to_remote_output = settlement_tx
            .outputs()
            .get(1)
            .expect("get output 1 of settlement tx");
        let to_remote_output_data = settlement_tx
            .outputs_data()
            .get(1)
            .expect("get output 1 data of settlement tx");
        let args = commitment_tx
            .outputs()
            .get(0)
            .expect("get output 0 of commitment tx")
            .lock()
            .args()
            .raw_data();
        let message = blake2b_256(
            [
                to_local_output.as_slice(),
                to_local_output_data.as_slice(),
                to_remote_output.as_slice(),
                to_remote_output_data.as_slice(),
                &args[0..36],
            ]
            .concat(),
        );
        verify_ctx.verify(commitment_tx_partial_signature, message.as_slice())?;

        Ok(PartiallySignedCommitmentTransaction {
            version: self.get_current_commitment_number(false),
            commitment_tx,
            settlement_tx,
            funding_tx_partial_signature,
            commitment_tx_partial_signature,
        })
    }

    fn build_and_sign_commitment_tx(
        &self,
    ) -> Result<(PartialSignature, PartialSignature), ProcessingChannelError> {
        let (commitment_tx, settlement_tx) = self.build_commitment_and_settlement_tx(true);

        let sign_ctx = Musig2SignContext::from(self);
        let funding_tx_partial_signature = sign_ctx.sign(commitment_tx.hash().as_slice())?;

        let sign_ctx = Musig2SignContext::from((self, true));
        let to_local_output = settlement_tx
            .outputs()
            .get(0)
            .expect("get output 0 of settlement tx");
        let to_local_output_data = settlement_tx
            .outputs_data()
            .get(0)
            .expect("get output 0 data of settlement tx");
        let to_remote_output = settlement_tx
            .outputs()
            .get(1)
            .expect("get output 1 of settlement tx");
        let to_remote_output_data = settlement_tx
            .outputs_data()
            .get(1)
            .expect("get output 1 data of settlement tx");
        let args = commitment_tx
            .outputs()
            .get(0)
            .expect("get output 0 of commitment tx")
            .lock()
            .args()
            .raw_data();
        let message = blake2b_256(
            [
                to_local_output.as_slice(),
                to_local_output_data.as_slice(),
                to_remote_output.as_slice(),
                to_remote_output_data.as_slice(),
                &args[0..36],
            ]
            .concat(),
        );

        let commitment_tx_partial_signature = sign_ctx.sign(message.as_slice())?;

        Ok((
            funding_tx_partial_signature,
            commitment_tx_partial_signature,
        ))
    }

    /// Verify the partial signature from the peer and create a complete transaction
    /// with valid witnesses.
    fn verify_and_complete_tx(
        &self,
        funding_tx_partial_signature: PartialSignature,
        commitment_tx_partial_signature: PartialSignature,
    ) -> Result<(TransactionView, SettlementData), ProcessingChannelError> {
        let tx = self.build_and_verify_commitment_tx(
            funding_tx_partial_signature,
            commitment_tx_partial_signature,
        )?;
        self.complete_partially_signed_tx(&tx)
    }

    fn get_delay_epoch_as_lock_args_bytes(&self) -> [u8; 8] {
        let since = Since::new(
            SinceType::EpochNumberWithFraction,
            self.commitment_delay_epoch,
            true,
        );
        since.value().to_le_bytes()
    }
}

pub trait ChannelActorStateStore {
    fn get_channel_actor_state(&self, id: &Hash256) -> Option<ChannelActorState>;
    fn insert_channel_actor_state(&self, state: ChannelActorState);
    fn delete_channel_actor_state(&self, id: &Hash256);
    fn get_channel_ids_by_peer(&self, peer_id: &PeerId) -> Vec<Hash256>;
    fn get_active_channel_ids_by_peer(&self, peer_id: &PeerId) -> Vec<Hash256> {
        self.get_channel_ids_by_peer(peer_id)
            .into_iter()
            .filter(
                |id| matches!(self.get_channel_actor_state(id), Some(state) if !state.is_closed()),
            )
            .collect()
    }
    fn get_channel_states(&self, peer_id: Option<PeerId>) -> Vec<(PeerId, Hash256, ChannelState)>;
    fn get_active_channel_states(
        &self,
        peer_id: Option<PeerId>,
    ) -> Vec<(PeerId, Hash256, ChannelState)> {
        self.get_channel_states(peer_id)
            .into_iter()
            .filter(|(_, _, state)| !state.is_closed())
            .collect()
    }
    fn get_channel_state_by_outpoint(&self, id: &OutPoint) -> Option<ChannelActorState>;
}

/// A wrapper on CommitmentTransaction that has a partial signature along with
/// the ckb transaction.
#[derive(Clone, Debug)]
pub struct PartiallySignedCommitmentTransaction {
    // The version number of the commitment transaction.
    pub version: u64,
    // The commitment transaction.
    pub commitment_tx: TransactionView,
    // The settlement transaction.
    pub settlement_tx: TransactionView,
    // The partial signature to unlock the funding transaction.
    pub funding_tx_partial_signature: PartialSignature,
    // The partial signature to unlock the commitment transaction.
    pub commitment_tx_partial_signature: PartialSignature,
}

pub fn create_witness_for_funding_cell(
    lock_key_xonly: [u8; 32],
    signature: CompactSignature,
) -> [u8; FUNDING_CELL_WITNESS_LEN] {
    let mut witness = Vec::with_capacity(FUNDING_CELL_WITNESS_LEN);

    // for xudt compatibility issue,
    // refer to: https://github.com/nervosnetwork/fiber-scripts/pull/5
    let empty_witness_args = [16, 0, 0, 0, 16, 0, 0, 0, 16, 0, 0, 0, 16, 0, 0, 0];
    witness.extend_from_slice(&empty_witness_args);
    witness.extend_from_slice(lock_key_xonly.as_slice());
    witness.extend_from_slice(signature.serialize().as_slice());
    witness
        .try_into()
        .expect("Witness length should be correct")
}

pub fn create_witness_for_commitment_cell(
    lock_key_xonly: [u8; 32],
    signature: CompactSignature,
) -> [u8; COMMITMENT_CELL_WITNESS_LEN] {
    let mut witness = Vec::with_capacity(COMMITMENT_CELL_WITNESS_LEN);
    // for xudt compatibility issue,
    // refer to: https://github.com/nervosnetwork/fiber-scripts/pull/5
    let empty_witness_args = [16, 0, 0, 0, 16, 0, 0, 0, 16, 0, 0, 0, 16, 0, 0, 0];
    witness.extend_from_slice(&empty_witness_args);
    witness.extend_from_slice(&[0xFE]);
    witness.extend_from_slice(lock_key_xonly.as_slice());
    witness.extend_from_slice(signature.serialize().as_slice());
    witness
        .try_into()
        .expect("Witness length should be correct")
}

pub struct Musig2VerifyContext {
    pub key_agg_ctx: KeyAggContext,
    pub agg_nonce: AggNonce,
    pub pubkey: Pubkey,
    pub pubnonce: PubNonce,
}

impl Musig2VerifyContext {
    pub fn verify(&self, signature: PartialSignature, message: &[u8]) -> Result<(), VerifyError> {
        verify_partial(
            &self.key_agg_ctx,
            signature,
            &self.agg_nonce,
            self.pubkey,
            &self.pubnonce,
            message,
        )
    }

    pub fn aggregate_partial_signatures_for_msg(
        &self,
        partial_signatures: [PartialSignature; 2],
        message: &[u8],
    ) -> Result<CompactSignature, VerifyError> {
        aggregate_partial_signatures(
            &self.key_agg_ctx,
            &self.agg_nonce,
            partial_signatures,
            message,
        )
    }
}

#[derive(Clone)]
pub struct Musig2SignContext {
    key_agg_ctx: KeyAggContext,
    agg_nonce: AggNonce,
    seckey: Privkey,
    secnonce: SecNonce,
}

impl Musig2SignContext {
    pub fn sign(self, message: &[u8]) -> Result<PartialSignature, SigningError> {
        sign_partial(
            &self.key_agg_ctx,
            self.seckey,
            self.secnonce.clone(),
            &self.agg_nonce,
            message,
        )
    }
}

/// One counterparty's public keys which do not change over the life of a channel.
#[derive(Clone, Debug, PartialEq, Eq, Serialize, Deserialize)]
pub struct ChannelBasePublicKeys {
    /// The public key which is used to sign all commitment transactions, as it appears in the
    /// on-chain channel lock-in 2-of-2 multisig output.
    pub funding_pubkey: Pubkey,
    /// The base point which is used (with derive_public_key) to derive a per-commitment public key
    /// which is used to encumber HTLC-in-flight outputs.
    pub tlc_base_key: Pubkey,
}

impl From<&OpenChannel> for ChannelBasePublicKeys {
    fn from(value: &OpenChannel) -> Self {
        ChannelBasePublicKeys {
            funding_pubkey: value.funding_pubkey,
            tlc_base_key: value.tlc_basepoint,
        }
    }
}

impl From<&AcceptChannel> for ChannelBasePublicKeys {
    fn from(value: &AcceptChannel) -> Self {
        ChannelBasePublicKeys {
            funding_pubkey: value.funding_pubkey,
            tlc_base_key: value.tlc_basepoint,
        }
    }
}

type ShortHash = [u8; 20];

pub fn get_tweak_by_commitment_point(commitment_point: &Pubkey) -> [u8; 32] {
    let mut hasher = new_blake2b();
    hasher.update(&commitment_point.serialize());
    let mut result = [0u8; 32];
    hasher.finalize(&mut result);
    result
}

pub(crate) fn derive_private_key(secret: &Privkey, commitment_point: &Pubkey) -> Privkey {
    secret.tweak(get_tweak_by_commitment_point(commitment_point))
}

fn derive_public_key(base_key: &Pubkey, commitment_point: &Pubkey) -> Pubkey {
    base_key.tweak(get_tweak_by_commitment_point(commitment_point))
}

pub fn derive_payment_pubkey(base_key: &Pubkey, commitment_point: &Pubkey) -> Pubkey {
    derive_public_key(base_key, commitment_point)
}

pub fn derive_delayed_payment_pubkey(base_key: &Pubkey, commitment_point: &Pubkey) -> Pubkey {
    derive_public_key(base_key, commitment_point)
}

pub fn derive_tlc_pubkey(base_key: &Pubkey, commitment_point: &Pubkey) -> Pubkey {
    derive_public_key(base_key, commitment_point)
}

/// A simple implementation of [`WriteableEcdsaChannelSigner`] that just keeps the private keys in memory.
///
/// This implementation performs no policy checks and is insufficient by itself as
/// a secure external signer.
#[derive(Clone, Eq, PartialEq, Serialize, Deserialize)]
pub struct InMemorySigner {
    /// Holder secret key in the 2-of-2 multisig script of a channel. This key also backs the
    /// holder's anchor output in a commitment transaction, if one is present.
    pub funding_key: Privkey,
    /// Holder HTLC secret key used in commitment transaction HTLC outputs.
    pub tlc_base_key: Privkey,
    /// SecNonce used to generate valid signature in musig.
    // TODO: use rust's ownership to make sure musig_nonce is used once.
    pub musig2_base_nonce: Privkey,
    /// Seed to derive above keys (per commitment).
    pub commitment_seed: [u8; 32],
}

impl InMemorySigner {
    pub fn generate_from_seed(params: &[u8]) -> Self {
        let seed = ckb_hash::blake2b_256(params);

        let commitment_seed = {
            let mut hasher = new_blake2b();
            hasher.update(&seed);
            hasher.update(&b"commitment seed"[..]);
            let mut result = [0u8; 32];
            hasher.finalize(&mut result);
            result
        };

        let key_derive = |seed: &[u8], info: &[u8]| {
            let result = blake2b_hash_with_salt(seed, info);
            Privkey::from_slice(&result)
        };

        let funding_key = key_derive(&seed, b"funding key");
        let tlc_base_key = key_derive(funding_key.as_ref(), b"HTLC base key");
        let musig2_base_nonce = key_derive(tlc_base_key.as_ref(), b"musig nocne");

        Self {
            funding_key,
            tlc_base_key,
            musig2_base_nonce,
            commitment_seed,
        }
    }

    fn get_base_public_keys(&self) -> ChannelBasePublicKeys {
        ChannelBasePublicKeys {
            funding_pubkey: self.funding_key.pubkey(),
            tlc_base_key: self.tlc_base_key.pubkey(),
        }
    }

    pub fn get_commitment_point(&self, commitment_number: u64) -> Pubkey {
        get_commitment_point(&self.commitment_seed, commitment_number)
    }

    pub fn get_commitment_secret(&self, commitment_number: u64) -> [u8; 32] {
        get_commitment_secret(&self.commitment_seed, commitment_number)
    }

    pub fn derive_tlc_key(&self, new_commitment_number: u64) -> Privkey {
        let per_commitment_point = self.get_commitment_point(new_commitment_number);
        derive_private_key(&self.tlc_base_key, &per_commitment_point)
    }

    // TODO: Verify that this is a secure way to derive the nonce.
    pub fn derive_musig2_nonce(&self, commitment_number: u64) -> SecNonce {
        let commitment_point = self.get_commitment_point(commitment_number);
        let seckey = derive_private_key(&self.musig2_base_nonce, &commitment_point);
        SecNonce::build(seckey.as_ref()).build()
    }
}<|MERGE_RESOLUTION|>--- conflicted
+++ resolved
@@ -1,15 +1,12 @@
-<<<<<<< HEAD
 #[cfg(debug_assertions)]
 use crate::fiber::network::DebugEvent;
 use crate::fiber::serde_utils::U64Hex;
-=======
 use bitflags::bitflags;
 use ckb_jsonrpc_types::BlockNumber;
 use futures::future::OptionFuture;
 use secp256k1::XOnlyPublicKey;
 use tracing::{debug, error, info, trace, warn};
 
->>>>>>> ccd7f339
 use crate::{
     ckb::{
         contracts::{get_cell_deps, get_script_by_contract, Contract},
@@ -26,7 +23,7 @@
         network::{
             get_chain_hash, sign_network_message, FiberMessageWithPeerId, SendOnionPacketCommand,
         },
-        serde_utils::{CompactSignatureAsBytes, EntityHex, PubNonceAsBytes, U64Hex},
+        serde_utils::{CompactSignatureAsBytes, EntityHex, PubNonceAsBytes},
         types::{
             AcceptChannel, AddTlc, AnnouncementSignatures, BroadcastMessage, BroadcastMessageQuery,
             BroadcastMessageQueryFlags, ChannelAnnouncement, ChannelReady, ChannelUpdate,
@@ -41,13 +38,7 @@
     invoice::{CkbInvoice, CkbInvoiceStatus, InvoiceStore},
     now_timestamp_as_millis_u64, NetworkServiceEvent,
 };
-<<<<<<< HEAD
-use bitflags::bitflags;
-=======
-
->>>>>>> ccd7f339
 use ckb_hash::{blake2b_256, new_blake2b};
-use ckb_jsonrpc_types::BlockNumber;
 use ckb_sdk::{Since, SinceType};
 use ckb_types::{
     core::{
@@ -57,10 +48,6 @@
     packed::{Bytes, CellInput, CellOutput, OutPoint, Script, Transaction},
     prelude::{AsTransactionBuilder, IntoTransactionView, Pack, Unpack},
 };
-use futures::future::OptionFuture;
-use secp256k1::XOnlyPublicKey;
-use tracing::{debug, error, info, trace, warn};
-
 use molecule::prelude::{Builder, Entity};
 use musig2::{
     aggregate_partial_signatures,
@@ -73,7 +60,6 @@
     async_trait as rasync_trait, call, concurrency::Duration, Actor, ActorProcessingErr, ActorRef,
     OutputPort, RpcReplyPort, SpawnErr,
 };
-
 use serde::{Deserialize, Serialize};
 use serde_with::serde_as;
 use tentacle::secio::PeerId;
