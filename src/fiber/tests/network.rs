use super::test_utils::{init_tracing, NetworkNode};
use crate::fiber::network::SendPaymentData;
use crate::fiber::tests::test_utils::gen_rand_keypair;
use crate::fiber::tests::test_utils::generate_pubkey;
use crate::invoice::InvoiceBuilder;
use crate::{
    fiber::{
        channel::ShutdownInfo,
        graph::{ChannelInfo, NetworkGraphStateStore},
        network::{get_chain_hash, NetworkActorStateStore, SendPaymentCommand},
        tests::test_utils::NetworkNodeConfigBuilder,
        types::{
            ChannelAnnouncement, ChannelUpdate, FiberBroadcastMessage, FiberMessage,
            NodeAnnouncement, Privkey, Pubkey,
        },
        NetworkActorCommand, NetworkActorEvent, NetworkActorMessage,
    },
    NetworkServiceEvent,
};
use ckb_hash::blake2b_256;
use ckb_jsonrpc_types::Status;
use ckb_types::{
    core::TransactionView,
    packed::{CellOutput, ScriptBuilder},
};
use ckb_types::{
    packed::OutPoint,
    prelude::{Builder, Entity, Pack},
};
<<<<<<< HEAD
use musig2::PartialSignature;
=======
use core::time::Duration;
>>>>>>> 989cef13
use std::{borrow::Cow, str::FromStr};
use tentacle::{
    multiaddr::{MultiAddr, Protocol},
    secio::PeerId,
};

fn get_test_priv_key() -> Privkey {
    Privkey::from_slice(&[42u8; 32])
}

fn get_test_pub_key() -> Pubkey {
    get_test_priv_key().pubkey()
}

fn get_test_peer_id() -> PeerId {
    let pub_key = get_test_pub_key().into();
    PeerId::from_public_key(&pub_key)
}

fn get_fake_peer_id_and_address() -> (PeerId, MultiAddr) {
    let peer_id = PeerId::random();
    let mut address = MultiAddr::from_str(&format!(
        "/ip4/{}.{}.{}.{}/tcp/{}",
        rand::random::<u8>(),
        rand::random::<u8>(),
        rand::random::<u8>(),
        rand::random::<u8>(),
        rand::random::<u16>()
    ))
    .expect("valid multiaddr");
    address.push(Protocol::P2P(Cow::Owned(peer_id.clone().into_bytes())));
    (peer_id, address)
}

fn create_fake_channel_announcement_mesage(
    priv_key: Privkey,
    capacity: u64,
    outpoint: OutPoint,
) -> ChannelAnnouncement {
    let x_only_pub_key = priv_key.x_only_pub_key();
    let sk1 = Privkey::from([1u8; 32]);
    let sk2 = Privkey::from([2u8; 32]);

    let mut announcement = ChannelAnnouncement::new_unsigned(
        &sk1.pubkey(),
        &sk2.pubkey(),
        outpoint,
        get_chain_hash(),
        &x_only_pub_key,
        capacity as u128,
        None,
    );
    let message = announcement.message_to_sign();

    announcement.ckb_signature = Some(priv_key.sign_schnorr(message));
    announcement.node1_signature = Some(sk1.sign(message));
    announcement.node2_signature = Some(sk2.sign(message));
    announcement
}

fn create_fake_node_announcement_mesage_version1() -> NodeAnnouncement {
    let priv_key = get_test_priv_key();
    let node_name = "fake node";
    let addresses =
        vec!["/ip4/1.1.1.1/tcp/8346/p2p/QmaFDJb9CkMrXy7nhTWBY5y9mvuykre3EzzRsCJUAVXprZ"]
            .iter()
            .map(|x| MultiAddr::from_str(x).expect("valid multiaddr"))
            .collect();
    let version = 1;
    NodeAnnouncement::new(node_name.into(), addresses, &priv_key, version, 0)
}

fn create_fake_node_announcement_mesage_version2() -> NodeAnnouncement {
    let priv_key = get_test_priv_key();
    let node_name = "fake node";
    let addresses =
        vec!["/ip4/1.1.1.1/tcp/8346/p2p/QmaFDJb9CkMrXy7nhTWBY5y9mvuykre3EzzRsCJUAVXprZ"]
            .iter()
            .map(|x| MultiAddr::from_str(x).expect("valid multiaddr"))
            .collect();
    let version = 2;
    NodeAnnouncement::new(node_name.into(), addresses, &priv_key, version, 0)
}

fn create_fake_node_announcement_mesage_version3() -> NodeAnnouncement {
    let priv_key = get_test_priv_key();
    let node_name = "fake node";
    let addresses =
        vec!["/ip4/1.1.1.1/tcp/8346/p2p/QmaFDJb9CkMrXy7nhTWBY5y9mvuykre3EzzRsCJUAVXprZ"]
            .iter()
            .map(|x| MultiAddr::from_str(x).expect("valid multiaddr"))
            .collect();
    let version = 3;
    NodeAnnouncement::new(node_name.into(), addresses, &priv_key, version, 0)
}

// Manually mark syncing done to avoid waiting for the syncing process.
async fn new_synced_node(name: &str) -> NetworkNode {
    let mut node = NetworkNode::new_with_node_name(name).await;
    node.network_actor
        .send_message(NetworkActorMessage::Command(
            NetworkActorCommand::MarkSyncingDone,
        ))
        .expect("send message to network actor");

    node.expect_event(|c| matches!(c, NetworkServiceEvent::SyncingCompleted))
        .await;
    node
}

#[tokio::test]
async fn test_sync_channel_announcement_on_startup() {
    init_tracing();

    let mut node1 = new_synced_node("node1").await;
    let mut node2 = NetworkNode::new_with_node_name("node2").await;

    let capacity = 42;
    let priv_key: Privkey = get_test_priv_key();
    let pubkey = priv_key.x_only_pub_key().serialize();
    let pubkey_hash = &blake2b_256(pubkey.as_slice())[0..20];
    let tx = TransactionView::new_advanced_builder()
        .output(
            CellOutput::new_builder()
                .capacity(capacity.pack())
                .lock(ScriptBuilder::default().args(pubkey_hash.pack()).build())
                .build(),
        )
        .output_data(vec![0u8; 8].pack())
        .build();
    let outpoint = tx.output_pts()[0].clone();
    let channel_announcement =
        create_fake_channel_announcement_mesage(priv_key, capacity, outpoint);

    assert_eq!(node1.submit_tx(tx.clone()).await, Status::Committed);

    node1
        .network_actor
        .send_message(NetworkActorMessage::Event(NetworkActorEvent::PeerMessage(
            get_test_peer_id(),
            FiberMessage::BroadcastMessage(FiberBroadcastMessage::ChannelAnnouncement(
                channel_announcement.clone(),
            )),
        )))
        .expect("send message to network actor");

    node1.connect_to(&node2).await;

    assert_eq!(node2.submit_tx(tx.clone()).await, Status::Committed);
    node2
        .expect_event(|c| matches!(c, NetworkServiceEvent::SyncingCompleted))
        .await;

    tokio::time::sleep(tokio::time::Duration::from_secs(1)).await;
    let channels = node2.store.get_channels(None);
    assert!(!channels.is_empty());
}

async fn create_a_channel() -> (NetworkNode, ChannelInfo, Privkey, Privkey, Privkey) {
    init_tracing();

    let mut node1 = new_synced_node("node1").await;
    let capacity = 42;
    let priv_key: Privkey = get_test_priv_key();
    let pubkey = priv_key.x_only_pub_key().serialize();
    let pubkey_hash = &blake2b_256(pubkey.as_slice())[0..20];
    let tx = TransactionView::new_advanced_builder()
        .output(
            CellOutput::new_builder()
                .capacity(capacity.pack())
                .lock(ScriptBuilder::default().args(pubkey_hash.pack()).build())
                .build(),
        )
        .output_data(vec![0u8; 8].pack())
        .build();
    let outpoint = tx.output_pts()[0].clone();
    let x_only_pub_key = priv_key.x_only_pub_key();
    let sk1 = Privkey::from([1u8; 32]);
    let pk1 = sk1.pubkey();
    let sk2 = Privkey::from([2u8; 32]);
    let pk2 = sk2.pubkey();

    let mut channel_announcement = ChannelAnnouncement::new_unsigned(
        &pk1,
        &pk2,
        outpoint,
        get_chain_hash(),
        &x_only_pub_key,
        capacity as u128,
        None,
    );
    let message = channel_announcement.message_to_sign();

    channel_announcement.ckb_signature = Some(priv_key.sign_schnorr(message));
    channel_announcement.node1_signature = Some(sk1.sign(message));
    channel_announcement.node2_signature = Some(sk2.sign(message));
    node1
        .network_actor
        .send_message(NetworkActorMessage::Event(NetworkActorEvent::PeerMessage(
            get_test_peer_id(),
            FiberMessage::BroadcastMessage(FiberBroadcastMessage::ChannelAnnouncement(
                channel_announcement.clone(),
            )),
        )))
        .expect("send message to network actor");

    assert_eq!(node1.submit_tx(tx.clone()).await, Status::Committed);

    tokio::time::sleep(tokio::time::Duration::from_secs(1)).await;
    let channels = node1.store.get_channels(None);
    assert_eq!(channels.len(), 1);
    let channel_info = channels.into_iter().next().unwrap();
    assert_eq!(&channel_info.announcement_msg, &channel_announcement);

    (node1, channel_info, priv_key, sk1, sk2)
}

#[tokio::test]
async fn test_node1_node2_channel_update() {
    let (node, channel_info, _priv_key, sk1, sk2) = create_a_channel().await;

    let create_channel_update = |version: u64, message_flags: u32, key: Privkey| {
        let mut channel_update = ChannelUpdate::new_unsigned(
            get_chain_hash(),
            channel_info.announcement_msg.channel_outpoint.clone(),
            version,
            message_flags,
            0,
            42,
            0,
            0,
            10,
        );

        channel_update.signature = Some(key.sign(channel_update.message_to_sign()));
        node.network_actor
            .send_message(NetworkActorMessage::Event(NetworkActorEvent::PeerMessage(
                get_test_peer_id(),
                FiberMessage::BroadcastMessage(FiberBroadcastMessage::ChannelUpdate(
                    channel_update.clone(),
                )),
            )))
            .expect("send message to network actor");
        channel_update
    };

    let channel_update_of_node1 = create_channel_update(2, 0, sk1);
    tokio::time::sleep(tokio::time::Duration::from_secs(1)).await;
    let new_channel_info = node
        .store
        .get_channels(Some(channel_info.announcement_msg.channel_outpoint.clone()));
    assert_eq!(new_channel_info.len(), 1);
    assert_eq!(
        new_channel_info[0]
            .node2_to_node1
            .as_ref()
            .unwrap()
            .last_update_message,
        channel_update_of_node1
    );
    assert_eq!(new_channel_info[0].node1_to_node2, None);

    let channel_update_of_node2 = create_channel_update(3, 1, sk2);
    tokio::time::sleep(tokio::time::Duration::from_secs(1)).await;
    let new_channel_info = node
        .store
        .get_channels(Some(channel_info.announcement_msg.channel_outpoint.clone()));
    assert_eq!(new_channel_info.len(), 1);
    assert_eq!(
        new_channel_info[0]
            .node2_to_node1
            .as_ref()
            .unwrap()
            .last_update_message,
        channel_update_of_node1
    );
    assert_eq!(
        new_channel_info[0]
            .node1_to_node2
            .as_ref()
            .unwrap()
            .last_update_message,
        channel_update_of_node2
    );
}

#[tokio::test]
async fn test_channel_update_version() {
    let (node, channel_info, _priv_key, sk1, _sk2) = create_a_channel().await;

    let create_channel_update = |version: u64, key: &Privkey| {
        let mut channel_update = ChannelUpdate::new_unsigned(
            get_chain_hash(),
            channel_info.announcement_msg.channel_outpoint.clone(),
            version,
            0,
            0,
            42,
            0,
            0,
            10,
        );

        channel_update.signature = Some(key.sign(channel_update.message_to_sign()));
        node.network_actor
            .send_message(NetworkActorMessage::Event(NetworkActorEvent::PeerMessage(
                get_test_peer_id(),
                FiberMessage::BroadcastMessage(FiberBroadcastMessage::ChannelUpdate(
                    channel_update.clone(),
                )),
            )))
            .expect("send message to network actor");
        channel_update
    };

    let channel_update_2 = create_channel_update(2, &sk1);
    tokio::time::sleep(tokio::time::Duration::from_secs(1)).await;
    let new_channel_info = node
        .store
        .get_channels(Some(channel_info.announcement_msg.channel_outpoint.clone()));
    assert_eq!(new_channel_info.len(), 1);
    assert_eq!(
        new_channel_info[0]
            .node2_to_node1
            .as_ref()
            .unwrap()
            .last_update_message,
        channel_update_2
    );

    // Old channel update will not replace the new one.
    let _channel_update_1 = create_channel_update(1, &sk1);
    tokio::time::sleep(tokio::time::Duration::from_secs(1)).await;
    let new_channel_info = node
        .store
        .get_channels(Some(channel_info.announcement_msg.channel_outpoint.clone()));
    assert_eq!(new_channel_info.len(), 1);
    assert_eq!(
        new_channel_info[0]
            .node2_to_node1
            .as_ref()
            .unwrap()
            .last_update_message,
        channel_update_2
    );

    // New channel update will replace the old one.
    let channel_update_3 = create_channel_update(3, &sk1);
    tokio::time::sleep(tokio::time::Duration::from_secs(1)).await;
    let new_channel_info = node
        .store
        .get_channels(Some(channel_info.announcement_msg.channel_outpoint.clone()));
    assert_eq!(new_channel_info.len(), 1);
    assert_eq!(
        new_channel_info[0]
            .node2_to_node1
            .as_ref()
            .unwrap()
            .last_update_message,
        channel_update_3
    );
}

#[tokio::test]
async fn test_sync_node_announcement_version() {
    init_tracing();

    let node = new_synced_node("node").await;
    let test_pub_key = get_test_pub_key();
    let test_peer_id = get_test_peer_id();

    node.network_actor
        .send_message(NetworkActorMessage::Event(NetworkActorEvent::PeerMessage(
            test_peer_id.clone(),
            FiberMessage::BroadcastMessage(FiberBroadcastMessage::NodeAnnouncement(
                create_fake_node_announcement_mesage_version2(),
            )),
        )))
        .expect("send message to network actor");

    // Wait for the broadcast message to be processed.
    tokio::time::sleep(tokio::time::Duration::from_secs(1)).await;
    let node_info = node.store.get_nodes(Some(test_pub_key));
    match node_info.first() {
        Some(n) if n.anouncement_msg.version == 2 => {}
        _ => panic!(
            "Must have version 2 announcement message, found {:?}",
            &node_info
        ),
    }

    node.network_actor
        .send_message(NetworkActorMessage::Event(NetworkActorEvent::PeerMessage(
            test_peer_id.clone(),
            FiberMessage::BroadcastMessage(FiberBroadcastMessage::NodeAnnouncement(
                create_fake_node_announcement_mesage_version1(),
            )),
        )))
        .expect("send message to network actor");

    // Wait for the broadcast message to be processed.
    tokio::time::sleep(tokio::time::Duration::from_secs(1)).await;
    let node_info = node.store.get_nodes(Some(test_pub_key));
    match node_info.first() {
        Some(n) if n.anouncement_msg.version == 2 => {}
        _ => panic!(
            "Must have version 2 announcement message, found {:?}",
            &node_info
        ),
    }

    node.network_actor
        .send_message(NetworkActorMessage::Event(NetworkActorEvent::PeerMessage(
            test_peer_id.clone(),
            FiberMessage::BroadcastMessage(FiberBroadcastMessage::NodeAnnouncement(
                create_fake_node_announcement_mesage_version3(),
            )),
        )))
        .expect("send message to network actor");
    // Wait for the broadcast message to be processed.
    tokio::time::sleep(tokio::time::Duration::from_secs(1)).await;
    let node_info = node.store.get_nodes(Some(test_pub_key));
    match node_info.first() {
        Some(n) if n.anouncement_msg.version == 3 => {}
        _ => panic!(
            "Must have version 3 announcement message, found {:?}",
            &node_info
        ),
    }
}

// Test that we can sync the network graph with peers.
// We will first create a node and announce a fake node announcement to the network.
// Then we will create another node and connect to the first node.
// We will see if the second node has the fake node announcement.
#[tokio::test]
async fn test_sync_node_announcement_on_startup() {
    init_tracing();

    let mut node1 = new_synced_node("node1").await;
    let mut node2 = NetworkNode::new_with_node_name("node2").await;
    let test_pub_key = get_test_pub_key();
    let test_peer_id = get_test_peer_id();

    node1
        .network_actor
        .send_message(NetworkActorMessage::Event(NetworkActorEvent::PeerMessage(
            test_peer_id.clone(),
            FiberMessage::BroadcastMessage(FiberBroadcastMessage::NodeAnnouncement(
                create_fake_node_announcement_mesage_version1(),
            )),
        )))
        .expect("send message to network actor");

    node1.connect_to(&node2).await;

    node2
        .expect_event(|c| matches!(c, NetworkServiceEvent::SyncingCompleted))
        .await;

    // Wait for the broadcast message to be processed.
    tokio::time::sleep(tokio::time::Duration::from_millis(500)).await;

    let node = node1.store.get_nodes(Some(test_pub_key));
    assert!(!node.is_empty());

    let node = node2.store.get_nodes(Some(test_pub_key));
    assert!(!node.is_empty());
}

// Test that we can sync the network graph with peers.
// We will first create a node and announce a fake node announcement to the network.
// Then we will create another node and connect to the first node.
// We will see if the second node has the fake node announcement.
#[tokio::test]
async fn test_sync_node_announcement_after_restart() {
    init_tracing();

    let [mut node1, mut node2] = NetworkNode::new_n_interconnected_nodes().await;

    node1
        .expect_event(|c| matches!(c, NetworkServiceEvent::SyncingCompleted))
        .await;
    node2
        .expect_event(|c| matches!(c, NetworkServiceEvent::SyncingCompleted))
        .await;

    node2.stop().await;

    let test_pub_key = get_test_pub_key();
    let test_peer_id = get_test_peer_id();
    node1
        .network_actor
        .send_message(NetworkActorMessage::Event(NetworkActorEvent::PeerMessage(
            test_peer_id.clone(),
            FiberMessage::BroadcastMessage(FiberBroadcastMessage::NodeAnnouncement(
                create_fake_node_announcement_mesage_version1(),
            )),
        )))
        .expect("send message to network actor");

    node2.start().await;
    node2.connect_to(&node1).await;

    node2
        .expect_event(|c| matches!(c, NetworkServiceEvent::SyncingCompleted))
        .await;

    // Wait for the broadcast message to be processed.
    tokio::time::sleep(tokio::time::Duration::from_secs(2)).await;

    let node = node1.store.get_nodes(Some(test_pub_key));
    assert!(!node.is_empty());

    let node = node2.store.get_nodes(Some(test_pub_key));
    assert!(!node.is_empty());
}

#[tokio::test]
async fn test_persisting_network_state() {
    let mut node = NetworkNode::new().await;
    let state = node.store.clone();
    let peer_id = node.peer_id.clone();
    node.stop().await;
    assert!(state.get_network_actor_state(&peer_id).is_some())
}

#[tokio::test]
async fn test_persisting_bootnode() {
    let (boot_peer_id, address) = get_fake_peer_id_and_address();
    let address_string = format!("{}", &address);

    let mut node = NetworkNode::new_with_config(
        NetworkNodeConfigBuilder::new()
            .fiber_config_updater(move |config| config.bootnode_addrs = vec![address_string])
            .build(),
    )
    .await;
    let state = node.store.clone();
    let peer_id = node.peer_id.clone();
    node.stop().await;

    let state = state.get_network_actor_state(&peer_id).unwrap();
    let peers = state.sample_n_peers_to_connect(1);
    assert_eq!(peers.get(&boot_peer_id), Some(&vec![address]));
}

#[tokio::test]
async fn test_persisting_announced_nodes() {
    let mut node = new_synced_node("test").await;

    let announcement = create_fake_node_announcement_mesage_version1();
    let node_pk = announcement.node_id;
    let peer_id = node_pk.tentacle_peer_id();

    node.network_actor
        .send_message(NetworkActorMessage::Event(NetworkActorEvent::PeerMessage(
            peer_id.clone(),
            FiberMessage::BroadcastMessage(FiberBroadcastMessage::NodeAnnouncement(
                create_fake_node_announcement_mesage_version1(),
            )),
        )))
        .expect("send message to network actor");

    // Wait for the above message to be processed.
    tokio::time::sleep(tokio::time::Duration::from_secs(1)).await;

    node.stop().await;
    let state = node.store.clone();
    let state = state.get_network_actor_state(&node.peer_id).unwrap();
    let peers = state.sample_n_peers_to_connect(1);
    assert!(peers.get(&peer_id).is_some());
}

#[tokio::test]
async fn test_connecting_to_bootnode() {
    let boot_node = NetworkNode::new().await;
    let boot_node_address = format!("{}", boot_node.get_node_address());
    let boot_node_id = &boot_node.peer_id;

    let mut node = NetworkNode::new_with_config(
        NetworkNodeConfigBuilder::new()
            .fiber_config_updater(move |config| config.bootnode_addrs = vec![boot_node_address])
            .build(),
    )
    .await;

    node.expect_event(
        |event| matches!(event, NetworkServiceEvent::PeerConnected(id, _addr) if id == boot_node_id),
    )
    .await;
}

#[tokio::test]
async fn test_saving_and_connecting_to_node() {
    init_tracing();

    let node1 = NetworkNode::new().await;
    let node1_address = node1.get_node_address().clone();
    let node1_id = &node1.peer_id;

    let mut node2 = NetworkNode::new().await;

    node2
        .network_actor
        .send_message(NetworkActorMessage::new_command(
            NetworkActorCommand::SavePeerAddress(node1_address),
        ))
        .expect("send message to network actor");

    // Wait for the above message to be processed.
    tokio::time::sleep(tokio::time::Duration::from_secs(1)).await;

    node2.restart().await;

    node2.expect_event(
        |event| matches!(event, NetworkServiceEvent::PeerConnected(id, _addr) if id == node1_id),
    )
    .await;
}

#[test]
<<<<<<< HEAD
fn test_announcement_message_serialize() {
    let capacity = 42;
    let priv_key: Privkey = get_test_priv_key();
    let pubkey = priv_key.x_only_pub_key().serialize();
    let pubkey_hash = &blake2b_256(pubkey.as_slice())[0..20];
    let tx = TransactionView::new_advanced_builder()
        .output(
            CellOutput::new_builder()
                .capacity(capacity.pack())
                .lock(ScriptBuilder::default().args(pubkey_hash.pack()).build())
                .build(),
        )
        .output_data(vec![0u8; 8].pack())
        .build();
    let outpoint = tx.output_pts()[0].clone();
    let mut channel_announcement =
        create_fake_channel_announcement_mesage(priv_key, capacity, outpoint);

    channel_announcement.udt_type_script = Some(ScriptBuilder::default().build());

    eprintln!("channel_announcement: {:#?}", channel_announcement);
    let serialized = bincode::serialize(&channel_announcement).unwrap();
    let deserialized: ChannelAnnouncement = bincode::deserialize(&serialized).unwrap();
    assert_eq!(channel_announcement, deserialized);

    let shutdown_info = ShutdownInfo {
        close_script: ScriptBuilder::default().build(),
        fee_rate: 100 as u64,
        signature: Some(PartialSignature::max()),
    };
    let serialized = bincode::serialize(&shutdown_info).unwrap();
    let deserialized: ShutdownInfo = bincode::deserialize(&serialized).unwrap();
    assert_eq!(shutdown_info, deserialized);
=======
fn test_send_payment_validate_payment_hash() {
    let send_command = SendPaymentCommand {
        target_pubkey: Some(generate_pubkey()),
        amount: Some(10000),
        payment_hash: None,
        final_htlc_expiry_delta: None,
        invoice: None,
        timeout: None,
        max_fee_amount: None,
        max_parts: None,
        keysend: None,
        udt_type_script: None,
        allow_self_payment: false,
    };

    let result = SendPaymentData::new(send_command, generate_pubkey().into());
    assert!(result.is_err());
    assert!(result.unwrap_err().contains("payment_hash is missing"));
}

#[test]
fn test_send_payment_validate_amount() {
    let send_command = SendPaymentCommand {
        target_pubkey: Some(generate_pubkey()),
        amount: None,
        payment_hash: None,
        final_htlc_expiry_delta: None,
        invoice: None,
        timeout: None,
        max_fee_amount: None,
        max_parts: None,
        keysend: None,
        udt_type_script: None,
        allow_self_payment: false,
    };

    let result = SendPaymentData::new(send_command, generate_pubkey().into());
    assert!(result.is_err());
    assert!(result.unwrap_err().contains("amount is missing"));
}

#[test]
fn test_send_payment_validate_invoice() {
    use crate::fiber::tests::test_utils::rand_sha256_hash;
    use crate::invoice::Attribute;
    use crate::invoice::Currency;
    use secp256k1::Secp256k1;

    let gen_payment_hash = rand_sha256_hash();
    let (public_key, private_key) = gen_rand_keypair();

    let invoice = InvoiceBuilder::new(Currency::Fibb)
        .amount(Some(1280))
        .payment_hash(gen_payment_hash)
        .fallback_address("address".to_string())
        .expiry_time(Duration::from_secs(1024))
        .payee_pub_key(public_key)
        .add_attr(Attribute::FinalHtlcTimeout(5))
        .add_attr(Attribute::FinalHtlcMinimumExpiryDelta(12))
        .add_attr(Attribute::Description("description".to_string()))
        .build_with_sign(|hash| Secp256k1::new().sign_ecdsa_recoverable(hash, &private_key))
        .unwrap();

    let invoice_encoded = invoice.to_string();
    let send_command = SendPaymentCommand {
        target_pubkey: Some(generate_pubkey()),
        amount: None,
        payment_hash: None,
        final_htlc_expiry_delta: None,
        invoice: Some(invoice_encoded.clone()),
        timeout: None,
        max_fee_amount: None,
        max_parts: None,
        keysend: None,
        udt_type_script: None,
        allow_self_payment: false,
    };

    let result = SendPaymentData::new(send_command, generate_pubkey().into());
    assert!(result.is_err());
    assert!(result
        .unwrap_err()
        .contains("target_pubkey does not match the invoice"));

    let send_command = SendPaymentCommand {
        target_pubkey: None,
        amount: Some(10),
        payment_hash: None,
        final_htlc_expiry_delta: None,
        invoice: Some(invoice_encoded.clone()),
        timeout: None,
        max_fee_amount: None,
        max_parts: None,
        keysend: None,
        udt_type_script: None,
        allow_self_payment: false,
    };

    // keysend is set with invoice, should be error
    let result = SendPaymentData::new(send_command, generate_pubkey().into());
    assert!(result.is_err());
    assert!(result
        .unwrap_err()
        .contains("amount does not match the invoice"));

    let send_command = SendPaymentCommand {
        target_pubkey: None,
        amount: None,
        payment_hash: None,
        final_htlc_expiry_delta: None,
        invoice: Some(invoice_encoded.clone()),
        timeout: None,
        max_fee_amount: None,
        max_parts: None,
        keysend: Some(true),
        udt_type_script: None,
        allow_self_payment: false,
    };

    let result = SendPaymentData::new(send_command, generate_pubkey().into());
    assert!(result.is_err());

    // normal invoice send payment
    let send_command = SendPaymentCommand {
        target_pubkey: None,
        amount: None,
        payment_hash: None,
        final_htlc_expiry_delta: None,
        invoice: Some(invoice_encoded.clone()),
        timeout: None,
        max_fee_amount: None,
        max_parts: None,
        keysend: None,
        udt_type_script: None,
        allow_self_payment: false,
    };

    let result = SendPaymentData::new(send_command, generate_pubkey().into());
    assert!(result.is_ok());

    // normal keysend send payment
    let send_command = SendPaymentCommand {
        target_pubkey: Some(generate_pubkey()),
        amount: Some(10),
        payment_hash: None,
        final_htlc_expiry_delta: None,
        invoice: None,
        timeout: None,
        max_fee_amount: None,
        max_parts: None,
        keysend: Some(true),
        udt_type_script: None,
        allow_self_payment: false,
    };

    let result = SendPaymentData::new(send_command, generate_pubkey().into());
    assert!(result.is_ok());
>>>>>>> 989cef13
}<|MERGE_RESOLUTION|>--- conflicted
+++ resolved
@@ -27,11 +27,8 @@
     packed::OutPoint,
     prelude::{Builder, Entity, Pack},
 };
-<<<<<<< HEAD
+use core::time::Duration;
 use musig2::PartialSignature;
-=======
-use core::time::Duration;
->>>>>>> 989cef13
 use std::{borrow::Cow, str::FromStr};
 use tentacle::{
     multiaddr::{MultiAddr, Protocol},
@@ -654,7 +651,6 @@
 }
 
 #[test]
-<<<<<<< HEAD
 fn test_announcement_message_serialize() {
     let capacity = 42;
     let priv_key: Privkey = get_test_priv_key();
@@ -688,7 +684,9 @@
     let serialized = bincode::serialize(&shutdown_info).unwrap();
     let deserialized: ShutdownInfo = bincode::deserialize(&serialized).unwrap();
     assert_eq!(shutdown_info, deserialized);
-=======
+}
+
+#[test]
 fn test_send_payment_validate_payment_hash() {
     let send_command = SendPaymentCommand {
         target_pubkey: Some(generate_pubkey()),
@@ -846,5 +844,4 @@
 
     let result = SendPaymentData::new(send_command, generate_pubkey().into());
     assert!(result.is_ok());
->>>>>>> 989cef13
 }