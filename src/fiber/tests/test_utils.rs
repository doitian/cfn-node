--- conflicted
+++ resolved
@@ -1,6 +1,31 @@
 use crate::fiber::history::TimedResult;
+use crate::fiber::types::EcdsaSignature;
 use crate::fiber::types::Pubkey;
 use crate::invoice::{CkbInvoice, InvoiceError, InvoiceStore};
+use ckb_jsonrpc_types::JsonBytes;
+use ckb_types::packed::OutPoint;
+use ckb_types::{core::TransactionView, packed::Byte32};
+use ractor::{Actor, ActorRef};
+use rand::rngs::OsRng;
+use secp256k1::{rand, Message, PublicKey, Secp256k1, SecretKey};
+use std::{
+    collections::HashMap,
+    env,
+    ffi::OsStr,
+    mem::ManuallyDrop,
+    path::{Path, PathBuf},
+    sync::{Arc, RwLock},
+    time::Duration,
+};
+use tempfile::TempDir as OldTempDir;
+use tentacle::{multiaddr::MultiAddr, secio::PeerId};
+use tokio::sync::RwLock as TokioRwLock;
+use tokio::{
+    select,
+    sync::{mpsc, OnceCell},
+    time::sleep,
+};
+
 use crate::{
     actors::{RootActor, RootActorMessage},
     ckb::tests::test_utils::{
@@ -19,61 +44,10 @@
     tasks::{new_tokio_cancellation_token, new_tokio_task_tracker},
     FiberConfig, NetworkServiceEvent,
 };
-use ckb_jsonrpc_types::JsonBytes;
-use ckb_types::packed::OutPoint;
-use ckb_types::{core::TransactionView, packed::Byte32};
-use ractor::{Actor, ActorRef};
-use rand::rngs::OsRng;
 use rand::Rng;
-<<<<<<< HEAD
-use secp256k1::{rand, Message, PublicKey, Secp256k1, SecretKey};
-=======
 use secp256k1::Keypair;
-use secp256k1::{rand, PublicKey, Secp256k1, SecretKey};
->>>>>>> 989cef13
-use std::{
-    collections::HashMap,
-    env,
-    ffi::OsStr,
-    mem::ManuallyDrop,
-    path::{Path, PathBuf},
-    sync::{Arc, RwLock},
-    time::Duration,
-};
-use tempfile::TempDir as OldTempDir;
 use tentacle::secio::SecioKeyPair;
-use tentacle::{multiaddr::MultiAddr, secio::PeerId};
-use tokio::sync::RwLock as TokioRwLock;
-use tokio::{
-    select,
-    sync::{mpsc, OnceCell},
-    time::sleep,
-};
-
-<<<<<<< HEAD
-use crate::fiber::types::EcdsaSignature;
-use crate::{
-    actors::{RootActor, RootActorMessage},
-    ckb::tests::test_utils::{
-        get_tx_from_hash, submit_tx, trace_tx, trace_tx_hash, MockChainActor,
-    },
-    ckb::CkbChainMessage,
-    fiber::channel::{ChannelActorState, ChannelActorStateStore, ChannelState},
-    fiber::graph::NetworkGraphStateStore,
-    fiber::graph::PaymentSession,
-    fiber::graph::{ChannelInfo, NetworkGraph, NodeInfo},
-    fiber::network::{
-        NetworkActor, NetworkActorCommand, NetworkActorMessage, NetworkActorStartArguments,
-        NetworkActorStateStore, PersistentNetworkActorState,
-    },
-    fiber::types::{Hash256, Pubkey},
-    invoice::{CkbInvoice, InvoiceError, InvoiceStore},
-    tasks::{new_tokio_cancellation_token, new_tokio_task_tracker},
-    FiberConfig, NetworkServiceEvent,
-};
-
-=======
->>>>>>> 989cef13
+
 static RETAIN_VAR: &str = "TEST_TEMP_RETAIN";
 
 #[derive(Debug)]
@@ -646,7 +620,7 @@
             .insert((from, target), result);
     }
 
-    fn get_payment_history_result(&self) -> Vec<(Pubkey, Pubkey, TimedResult)> {
+    fn get_payment_history_results(&self) -> Vec<(Pubkey, Pubkey, TimedResult)> {
         self.payment_hisotry
             .read()
             .unwrap()
