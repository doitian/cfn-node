--- conflicted
+++ resolved
@@ -53,13 +53,8 @@
     ShuttingDownFlags, DEFAULT_COMMITMENT_FEE_RATE, DEFAULT_FEE_RATE, MAX_COMMITMENT_DELAY_EPOCHS,
     MIN_COMMITMENT_DELAY_EPOCHS, SYS_MAX_TLC_NUMBER_IN_FLIGHT,
 };
-<<<<<<< HEAD
 use super::config::{AnnouncedNodeName, MIN_TLC_EXPIRY_DELTA};
-use super::fee::{calculate_commitment_tx_fee, default_minimal_ckb_amount};
-=======
-use super::config::AnnouncedNodeName;
 use super::fee::calculate_commitment_tx_fee;
->>>>>>> 4ea7577a
 use super::graph::{NetworkGraph, NetworkGraphStateStore, SessionRoute};
 use super::graph_syncer::{GraphSyncer, GraphSyncerMessage};
 use super::key::blake2b_hash_with_salt;
@@ -3052,7 +3047,6 @@
                 ));
             }
         }
-<<<<<<< HEAD
 
         if let Some(_delta) = tlc_expiry_delta.filter(|&d| d < MIN_TLC_EXPIRY_DELTA) {
             return Err(ProcessingChannelError::InvalidParameter(format!(
@@ -3060,13 +3054,9 @@
                 MIN_TLC_EXPIRY_DELTA
             )));
         }
-        // NOTE: here we only check the amount is valid, we will also check more in the `pre_start` from channel creation
-        let (_funding_amount, _reserved_ckb_amount) =
-            self.get_funding_and_reserved_amount(funding_amount, &funding_udt_type_script)?;
-=======
+
         let shutdown_script =
             shutdown_script.unwrap_or_else(|| self.default_shutdown_script.clone());
->>>>>>> 4ea7577a
 
         let seed = self.generate_channel_seed();
         let (tx, rx) = oneshot::channel::<Hash256>();
