use crate::fiber::serde_utils::EntityHex;
use ckb_hash::blake2b_256;
use ckb_jsonrpc_types::{Status, TxStatus};
use ckb_types::core::TransactionView;
use ckb_types::packed::{self, Byte32, CellOutput, OutPoint, Script, Transaction};
use ckb_types::prelude::{IntoTransactionView, Pack, Unpack};
use musig2::CompactSignature;
use ractor::concurrency::Duration;
use ractor::{
    async_trait as rasync_trait, call, call_t, Actor, ActorCell, ActorProcessingErr, ActorRef,
    RactorErr, RpcReplyPort, SupervisionEvent,
};
use rand::Rng;
use secp256k1::{Message, Secp256k1};
use serde::{Deserialize, Serialize};
use serde_with::serde_as;
use std::borrow::Cow;

use std::collections::{HashMap, HashSet};
use std::str::FromStr;
use std::sync::atomic::{AtomicU64, Ordering};
use std::sync::Arc;
use std::time::SystemTime;
use std::u64;
use tentacle::multiaddr::{MultiAddr, Protocol};
use tentacle::{
    async_trait,
    builder::{MetaBuilder, ServiceBuilder},
    bytes::Bytes,
    context::SessionContext,
    context::{ProtocolContext, ProtocolContextMutRef, ServiceContext},
    multiaddr::Multiaddr,
    secio::PeerId,
    secio::SecioKeyPair,
    service::{
        ProtocolHandle, ProtocolMeta, ServiceAsyncControl, ServiceError, ServiceEvent,
        TargetProtocol,
    },
    traits::{ServiceHandle, ServiceProtocol},
    ProtocolId, SessionId,
};
use tokio::sync::{mpsc, oneshot, RwLock};
use tokio_util::task::TaskTracker;
use tracing::{debug, error, info, trace, warn};

use super::channel::{
    AcceptChannelParameter, ChannelActor, ChannelActorMessage, ChannelActorStateStore,
    ChannelCommand, ChannelCommandWithId, ChannelEvent, ChannelInitializationParameter,
    ChannelSubscribers, OpenChannelParameter, ProcessingChannelError, ProcessingChannelResult,
    PublicChannelInfo, DEFAULT_COMMITMENT_FEE_RATE, DEFAULT_FEE_RATE,
};
use super::config::AnnouncedNodeName;
use super::fee::{calculate_commitment_tx_fee, default_minimal_ckb_amount};
use super::graph::{NetworkGraph, NetworkGraphStateStore};
use super::graph_syncer::{GraphSyncer, GraphSyncerMessage};
use super::key::blake2b_hash_with_salt;
use super::types::{
    ChannelAnnouncementQuery, ChannelUpdateQuery, EcdsaSignature, FiberBroadcastMessage,
    FiberBroadcastMessageQuery, FiberMessage, FiberQueryInformation, GetBroadcastMessages,
    GetBroadcastMessagesResult, Hash256, NodeAnnouncement, NodeAnnouncementQuery, OpenChannel,
    Privkey, Pubkey, QueryBroadcastMessagesWithinTimeRange,
    QueryBroadcastMessagesWithinTimeRangeResult, QueryChannelsWithinBlockRange,
    QueryChannelsWithinBlockRangeResult, RemoveTlc, RemoveTlcReason,
};
use super::FiberConfig;

use crate::ckb::contracts::{check_udt_script, is_udt_type_auto_accept};
use crate::ckb::{CkbChainMessage, FundingRequest, FundingTx, TraceTxRequest, TraceTxResponse};
use crate::fiber::channel::{
    AddTlcCommand, AddTlcResponse, TxCollaborationCommand, TxUpdateCommand,
};
<<<<<<< HEAD
use crate::fiber::graph::{ChannelInfo, NodeInfo, PaymentSession, PaymentSessionStatus};
use crate::fiber::types::{secp256k1_instance, FiberChannelMessage, OnionPacket, TxSignatures};
=======
use crate::fiber::graph::{ChannelInfo, NodeInfo, PaymentSession};
use crate::fiber::types::{
    secp256k1_instance, FiberChannelMessage, PaymentOnionPacket, PeeledPaymentOnionPacket,
    TxSignatures,
};
use crate::fiber::KeyPair;
>>>>>>> 832a4033
use crate::invoice::{CkbInvoice, InvoiceStore};
use crate::{unwrap_or_return, Error};

pub const FIBER_PROTOCOL_ID: ProtocolId = ProtocolId::new(42);

pub const DEFAULT_CHAIN_ACTOR_TIMEOUT: u64 = 300000;

// This is a temporary way to document that we assume the chain actor is always alive.
// We may later relax this assumption. At the moment, if the chain actor fails, we
// should panic with this message, and later we may find all references to this message
// to make sure that we handle the case where the chain actor is not alive.
const ASSUME_CHAIN_ACTOR_ALWAYS_ALIVE_FOR_NOW: &str =
    "We currently assume that chain actor is always alive, but it failed. This is a known issue.";

const ASSUME_NETWORK_MYSELF_ALIVE: &str = "network actor myself alive";

pub(crate) fn get_chain_hash() -> Hash256 {
    Default::default()
}

#[derive(Debug)]
pub struct OpenChannelResponse {
    pub channel_id: Hash256,
}

#[derive(Debug)]
pub struct AcceptChannelResponse {
    pub old_channel_id: Hash256,
    pub new_channel_id: Hash256,
}

#[derive(Debug)]
pub struct SendPaymentResponse {
    pub payment_hash: Hash256,
    pub status: PaymentSessionStatus,
    pub last_update_time: u128,
    pub failed_error: Option<String>,
}

/// What kind of local information should be broadcasted to the network.
#[derive(Debug)]
pub enum LocalInfoKind {
    NodeAnnouncement,
}

/// The struct here is used both internally and as an API to the outside world.
/// If we want to send a reply to the caller, we need to wrap the message with
/// a RpcReplyPort. Since outsider users have no knowledge of RpcReplyPort, we
/// need to hide it from the API. So in case a reply is needed, we need to put
/// an optional RpcReplyPort in the of the definition of this message.
#[derive(Debug)]
pub enum NetworkActorCommand {
    /// Network commands
    ConnectPeer(Multiaddr),
    DisconnectPeer(PeerId),
    // For internal use and debugging only. Most of the messages requires some
    // changes to local state. Even if we can send a message to a peer, some
    // part of the local state is not changed.
    SendFiberMessage(FiberMessageWithPeerId),
    // Open a channel to a peer.
    OpenChannel(
        OpenChannelCommand,
        RpcReplyPort<Result<OpenChannelResponse, String>>,
    ),
    // Accept a channel to a peer.
    AcceptChannel(
        AcceptChannelCommand,
        RpcReplyPort<Result<AcceptChannelResponse, String>>,
    ),
    // Send a command to a channel.
    ControlFiberChannel(ChannelCommandWithId),
<<<<<<< HEAD
    SendOnionPacket(SendOnionPacketCommand, RpcReplyPort<Result<u64, String>>),
=======
    // SendPaymentOnionPacket(peeled_packet_buf, previous_tlc),
    // The first parameter is the peeled onion in binary via `PeeledOnionPacket::serialize`. `PeeledOnionPacket::current`
    // is for the current node.
    SendPaymentOnionPacket(Vec<u8>, Option<(Hash256, u64)>),
    PeelPaymentOnionPacket(
        Vec<u8>, // onion_packet
        Hash256, // payment_hash
        RpcReplyPort<Result<PeeledPaymentOnionPacket, String>>,
    ),
>>>>>>> 832a4033
    UpdateChannelFunding(Hash256, Transaction, FundingRequest),
    SignTx(PeerId, Hash256, Transaction, Option<Vec<Vec<u8>>>),
    // Broadcast node/channel information.
    // The vector of PeerId is the list of peers that should receive the message.
    // This is useful when some peers are preferred to receive the message.
    // e.g. the ChannelUpdate message should be received by the counterparty of the channel.
    // This message may be broadcasted to other peers if necessary.
    BroadcastMessage(Vec<PeerId>, FiberBroadcastMessage),
    // Broadcast local information to the network.
    BroadcastLocalInfo(LocalInfoKind),
    SignMessage([u8; 32], RpcReplyPort<EcdsaSignature>),
    // Payment related commands
    SendPayment(
        SendPaymentCommand,
        RpcReplyPort<Result<SendPaymentResponse, String>>,
    ),
    // Get Payment Session for query payment status and errors
    GetPayment(Hash256, RpcReplyPort<Result<SendPaymentResponse, String>>),
    GetAndProcessChannelsWithinBlockRangeFromPeer(
        (PeerId, u64, u64),
        RpcReplyPort<Result<(u64, bool), Error>>,
    ),
    GetAndProcessBroadcastMessagesWithinTimeRangeFromPeer(
        (PeerId, u64, u64),
        RpcReplyPort<Result<(u64, bool), Error>>,
    ),
    MarkSyncingDone,
}

pub async fn sign_network_message(
    network: ActorRef<NetworkActorMessage>,
    message: [u8; 32],
) -> std::result::Result<EcdsaSignature, RactorErr<NetworkActorMessage>> {
    let message = |rpc_reply| {
        NetworkActorMessage::Command(NetworkActorCommand::SignMessage(message, rpc_reply))
    };

    call!(network, message)
}

#[derive(Debug)]
pub struct OpenChannelCommand {
    pub peer_id: PeerId,
    pub funding_amount: u128,
    pub public: bool,
    pub funding_udt_type_script: Option<Script>,
    pub commitment_fee_rate: Option<u64>,
    pub funding_fee_rate: Option<u64>,
    pub tlc_locktime_expiry_delta: Option<u64>,
    pub tlc_min_value: Option<u128>,
    pub tlc_max_value: Option<u128>,
    pub tlc_fee_proportional_millionths: Option<u128>,
    pub max_tlc_value_in_flight: Option<u128>,
    pub max_num_of_accept_tlcs: Option<u64>,
}

#[serde_as]
#[derive(Clone, Debug, Serialize, Deserialize)]
pub struct SendPaymentCommand {
    // the identifier of the payment target
    pub target_pubkey: Option<Pubkey>,
    // the amount of the payment
    pub amount: Option<u128>,
    // The hash to use within the payment's HTLC
    // FIXME: this should be optional when AMP is enabled
    pub payment_hash: Option<Hash256>,
    // the encoded invoice to send to the recipient
    pub invoice: Option<String>,
    // The CLTV delta from the current height that should be used to set the timelock for the final hop
    pub final_cltv_delta: Option<u64>,
    // the payment timeout in seconds, if the payment is not completed within this time, it will be cancelled
    pub timeout: Option<u64>,
    // the maximum fee amounts in shannons that the sender is willing to pay, default is 1000 shannons CKB.
    pub max_fee_amount: Option<u128>,
    // max parts for the payment, only used for multi-part payments
    pub max_parts: Option<u64>,
    // keysend payment, default is false
    pub keysend: Option<bool>,
    // udt type script
    #[serde_as(as = "Option<EntityHex>")]
    pub udt_type_script: Option<Script>,
}

#[serde_as]
#[derive(Clone, Debug, Serialize, Deserialize)]
pub struct SendPaymentData {
    pub target_pubkey: Pubkey,
    pub amount: u128,
    pub payment_hash: Hash256,
    pub invoice: Option<String>,
    pub final_cltv_delta: Option<u64>,
    pub timeout: Option<u64>,
    pub max_fee_amount: Option<u128>,
    pub max_parts: Option<u64>,
    pub keysend: bool,
    #[serde_as(as = "Option<EntityHex>")]
    pub udt_type_script: Option<Script>,
    pub preimage: Option<Hash256>,
}

impl SendPaymentData {
    pub fn new(command: SendPaymentCommand) -> Result<SendPaymentData, String> {
        let invoice = command
            .invoice
            .as_ref()
            .map(|invoice| invoice.parse::<CkbInvoice>())
            .transpose()
            .map_err(|_| "invoice is invalid".to_string())?;

        fn validate_field<T: PartialEq + Clone>(
            field: Option<T>,
            invoice_field: Option<T>,
            field_name: &str,
        ) -> Result<T, String> {
            match (field, invoice_field) {
                (Some(f), Some(i)) => {
                    if f != i {
                        return Err(format!("{} does not match the invoice", field_name));
                    }
                    Ok(f)
                }
                (Some(f), None) => Ok(f),
                (None, Some(i)) => Ok(i),
                (None, None) => Err(format!("{} is missing", field_name)),
            }
        }

        let target = validate_field(
            command.target_pubkey,
            invoice
                .as_ref()
                .and_then(|i| i.payee_pub_key().cloned().map(Pubkey::from)),
            "target_pubkey",
        )?;

        let amount = validate_field(
            command.amount,
            invoice.as_ref().and_then(|i| i.amount()),
            "amount",
        )?;

        let udt_type_script = match validate_field(
            command.udt_type_script.clone(),
            invoice.as_ref().and_then(|i| i.udt_type_script().cloned()),
            "udt_type_script",
        ) {
            Ok(script) => Some(script),
            Err(e) if e == "udt_type_script is missing" => None,
            Err(e) => return Err(e),
        };

        let keysend = command.keysend.unwrap_or(false);
        let (payment_hash, preimage) = if !keysend {
            (
                validate_field(
                    command.payment_hash,
                    invoice.as_ref().map(|i| *i.payment_hash()),
                    "payment_hash",
                )?,
                None,
            )
        } else {
            if invoice.is_some() {
                return Err("keysend payment should not have invoice".to_string());
            }
            // generate a random preimage for keysend payment
            let mut rng = rand::thread_rng();
            let mut result = [0u8; 32];
            rng.fill(&mut result[..]);
            let preimage: Hash256 = result.into();
            // use the default payment hash algorithm here for keysend payment
            let payment_hash: Hash256 = blake2b_256(preimage).into();
            (payment_hash, Some(preimage))
        };

        Ok(SendPaymentData {
            target_pubkey: target,
            amount,
            payment_hash,
            invoice: command.invoice,
            final_cltv_delta: command.final_cltv_delta,
            timeout: command.timeout,
            max_fee_amount: command.max_fee_amount,
            max_parts: command.max_parts,
            keysend,
            udt_type_script,
            preimage,
        })
    }
}

#[derive(Debug)]
pub struct AcceptChannelCommand {
    pub temp_channel_id: Hash256,
    pub funding_amount: u128,
}

#[derive(Debug)]
pub struct SendOnionPacketCommand {
    pub packet: Vec<u8>,
    pub previous_tlc: Option<(Hash256, u64)>,
}

impl NetworkActorMessage {
    pub fn new_event(event: NetworkActorEvent) -> Self {
        Self::Event(event)
    }

    pub fn new_command(command: NetworkActorCommand) -> Self {
        Self::Command(command)
    }
}

#[derive(Debug)]
pub enum NetworkServiceEvent {
    ServiceError(ServiceError),
    ServiceEvent(ServiceEvent),
    NetworkStarted(PeerId, MultiAddr, Vec<Multiaddr>),
    PeerConnected(PeerId, Multiaddr),
    PeerDisConnected(PeerId, Multiaddr),
    // An incoming/outgoing channel is created.
    ChannelCreated(PeerId, Hash256),
    // A outgoing channel is pending to be accepted.
    ChannelPendingToBeAccepted(PeerId, Hash256),
    // The channel is ready to use (with funding transaction confirmed
    // and both parties sent ChannelReady messages).
    ChannelReady(PeerId, Hash256, OutPoint),
    ChannelClosed(PeerId, Hash256, Byte32),
    // We should sign a commitment transaction and send it to the other party.
    CommitmentSignaturePending(PeerId, Hash256, u64),
    // We have signed a commitment transaction and sent it to the other party.
    LocalCommitmentSigned(
        PeerId,          /* Peer Id */
        Hash256,         /* Channel Id */
        u64,             /* Commitment number */
        TransactionView, /* Commitment transaction, not valid per se (requires other party's signature) */
    ),
    // A RevokeAndAck is received from the peer. Other data relevant to this
    // RevokeAndAck message are also assembled here. The watch tower may use this.
    RevokeAndAckReceived(
        PeerId,           /* Peer Id */
        Hash256,          /* Channel Id */
        u64,              /* Commitment number */
        [u8; 32],         /* Aggregated public key x-only */
        CompactSignature, /* Aggregated signature */
        CellOutput,
        packed::Bytes,
    ),
    // The other party has signed a valid commitment transaction,
    // and we successfully assemble the partial signature from other party
    // to create a complete commitment transaction.
    RemoteCommitmentSigned(PeerId, Hash256, u64, TransactionView),
}

/// Events that can be sent to the network actor. Except for NetworkServiceEvent,
/// all events are processed by the network actor.
#[derive(Debug)]
pub enum NetworkActorEvent {
    /// Network eventss to be processed by this actor.
    PeerConnected(PeerId, Pubkey, SessionContext),
    PeerDisconnected(PeerId, SessionContext),
    PeerMessage(PeerId, FiberMessage),

    /// Channel related events.

    /// A channel has been accepted.
    /// The two Hash256 are respectively newly agreed channel id and temp channel id,
    /// The two u128 are respectively local and remote funding amount,
    /// and the script is the lock script of the agreed funding cell.
    ChannelAccepted(
        PeerId,
        Hash256,
        Hash256,
        u128,
        u128,
        Script,
        Option<Script>,
        u64,
        u64,
        u64,
    ),
    /// A channel is ready to use.
    ChannelReady(Hash256, PeerId, OutPoint),
    /// A channel is already closed.
    ClosingTransactionPending(Hash256, PeerId, TransactionView),

    /// Both parties are now able to broadcast a valid funding transaction.
    FundingTransactionPending(Transaction, OutPoint, Hash256),

    /// A funding transaction has been confirmed.
    FundingTransactionConfirmed(OutPoint),

    /// A funding transaction has been confirmed.
    FundingTransactionFailed(OutPoint),

    /// A commitment transaction is signed by us and has sent to the other party.
    LocalCommitmentSigned(PeerId, Hash256, u64, TransactionView),

    /// Channel is going to be closed forcely, and the closing transaction is ready to be broadcasted.
    CommitmentTransactionPending(Transaction, Hash256),

    /// A commitment transaction is broacasted successfully.
    CommitmentTransactionConfirmed(Hash256, Hash256),

    /// A commitment transaction is failed to be broacasted.
    CommitmentTransactionFailed(Hash256, Byte32),

    /// A closing transaction has been confirmed.
    ClosingTransactionConfirmed(PeerId, Hash256, Byte32),

    /// A closing transaction has failed (either because of invalid transaction or timeout)
    ClosingTransactionFailed(PeerId, Hash256, Byte32),

    // The graph syncer to the peer has exited with some reason.
    GraphSyncerExited(PeerId, GraphSyncerExitStatus),

    // A tlc remove message is received. (payment_hash, remove_tlc)
    TlcRemoveReceived(Hash256, RemoveTlc),

    /// Network service events to be sent to outside observers.
    /// These events may be both present at `NetworkActorEvent` and
    /// this branch of `NetworkActorEvent`. This is because some events
    /// (e.g. `ChannelClosed`)require some processing internally,
    /// and they are also interesting to outside observers.
    /// Once we processed these events, we will send them to outside observers.
    NetworkServiceEvent(NetworkServiceEvent),
}

#[derive(Copy, Clone, Debug)]
pub enum GraphSyncerExitStatus {
    Succeeded,
    Failed,
}

#[derive(Debug)]
pub enum NetworkActorMessage {
    Command(NetworkActorCommand),
    Event(NetworkActorEvent),
}

#[derive(Debug)]
pub struct FiberMessageWithPeerId {
    pub peer_id: PeerId,
    pub message: FiberMessage,
}

impl FiberMessageWithPeerId {
    pub fn new(peer_id: PeerId, message: FiberMessage) -> Self {
        Self { peer_id, message }
    }
}

#[derive(Debug)]
pub struct FiberMessageWithSessionId {
    pub session_id: SessionId,
    pub message: FiberMessage,
}

#[derive(Debug)]
pub struct FiberMessageWithChannelId {
    pub channel_id: Hash256,
    pub message: FiberMessage,
}

pub struct NetworkActor<S> {
    // An event emitter to notify ourside observers.
    event_sender: mpsc::Sender<NetworkServiceEvent>,
    chain_actor: ActorRef<CkbChainMessage>,
    store: S,
    network_graph: Arc<RwLock<NetworkGraph<S>>>,
}

impl<S> NetworkActor<S>
where
    S: ChannelActorStateStore
        + NetworkGraphStateStore
        + InvoiceStore
        + Clone
        + Send
        + Sync
        + 'static,
{
    pub fn new(
        event_sender: mpsc::Sender<NetworkServiceEvent>,
        chain_actor: ActorRef<CkbChainMessage>,
        store: S,
        network_graph: Arc<RwLock<NetworkGraph<S>>>,
    ) -> Self {
        Self {
            event_sender,
            chain_actor,
            store: store.clone(),
            network_graph,
        }
    }

    pub async fn on_service_event(&self, event: NetworkServiceEvent) {
        let _ = self.event_sender.send(event).await;
    }

    pub async fn handle_peer_message(
        &self,
        state: &mut NetworkActorState<S>,
        peer_id: PeerId,
        message: FiberMessage,
    ) -> crate::Result<()> {
        match message {
            // We should process OpenChannel message here because there is no channel corresponding
            // to the channel id in the message yet.
            FiberMessage::ChannelInitialization(open_channel) => {
                let temp_channel_id = open_channel.channel_id;
                match state
                    .on_open_channel_msg(peer_id, open_channel.clone())
                    .await
                {
                    Ok(()) => {
                        let auto_accept = if let Some(udt_type_script) =
                            open_channel.funding_udt_type_script.as_ref()
                        {
                            is_udt_type_auto_accept(udt_type_script, open_channel.funding_amount)
                        } else {
                            state.auto_accept_channel_ckb_funding_amount > 0
                                && open_channel.all_ckb_amount()
                                    >= state.open_channel_auto_accept_min_ckb_funding_amount
                        };
                        if auto_accept {
                            let accept_channel = AcceptChannelCommand {
                                temp_channel_id,
                                funding_amount: if open_channel.funding_udt_type_script.is_some() {
                                    0
                                } else {
                                    state.auto_accept_channel_ckb_funding_amount as u128
                                },
                            };
                            state.create_inbound_channel(accept_channel).await?;
                        }
                    }
                    Err(err) => {
                        error!("Failed to process OpenChannel message: {}", err);
                    }
                }
            }
            FiberMessage::BroadcastMessage(m) => {
                if let Err(e) = self
                    .process_or_stash_broadcasted_message(state, peer_id, m)
                    .await
                {
                    error!("Failed to process broadcasted message: {:?}", e);
                }
            }
            FiberMessage::ChannelNormalOperation(m) => {
                let channel_id = m.get_channel_id();
                state
                    .send_message_to_channel_actor(
                        channel_id,
                        Some(&peer_id),
                        ChannelActorMessage::PeerMessage(m),
                    )
                    .await;
            }
            FiberMessage::QueryInformation(q) => match q {
                FiberQueryInformation::GetBroadcastMessages(GetBroadcastMessages {
                    id,
                    queries,
                }) => {
                    let mut messages = Vec::with_capacity(queries.len());
                    for query in queries {
                        let result = self.query_broadcast_message(query).await;
                        match result {
                            Ok(message) => {
                                messages.push(message);
                            }
                            Err(e) => {
                                error!("Failed to query broadcast message: {:?}", e);
                                return Ok(());
                            }
                        }
                    }
                    let reply = GetBroadcastMessagesResult { id, messages };
                    state
                        .send_message_to_peer(
                            &peer_id,
                            FiberMessage::QueryInformation(
                                FiberQueryInformation::GetBroadcastMessagesResult(reply),
                            ),
                        )
                        .await?;
                }
                FiberQueryInformation::GetBroadcastMessagesResult(GetBroadcastMessagesResult {
                    id,
                    messages,
                }) => {
                    debug!("Received GetBroadcastMessagesResult from peer {:?} with id {} and result {:?}", &peer_id, id, &messages);
                    let original_id = match state.get_original_request_id(&peer_id, id) {
                        Some(id) => id,
                        None => {
                            return Err(Error::InvalidPeerMessage(format!(
                                "No original request for query broadcast messages with id {} from peer {:?}",
                                id, &peer_id)
                            ));
                        }
                    };
                    for message in messages {
                        if let Err(e) = self
                            .process_broadcasted_message(&state.network, message)
                            .await
                        {
                            let fail_message =
                                format!("Failed to process broadcasted message: {:?}", &e);
                            error!("{}", &fail_message);
                            state.mark_request_failed(&peer_id, original_id, e);
                            return Err(Error::InvalidPeerMessage(fail_message));
                        }
                    }
                    debug!(
                        "Successfully processed all the messages from peer {:?} with id {}",
                        &peer_id, id
                    );
                    state.mark_request_finished(&peer_id, original_id);
                }
                FiberQueryInformation::QueryChannelsWithinBlockRange(
                    QueryChannelsWithinBlockRange {
                        id,
                        chain_hash: _,
                        start_block,
                        end_block,
                    },
                ) => {
                    let (channels, next_offset, is_finished) = self
                        .query_channels_within_block_range(start_block, end_block)
                        .await;
                    debug!(
                        "Query channels within block range: {:?}, {:?}, {:?}",
                        &channels, next_offset, is_finished
                    );

                    let channels = channels.into_iter().map(|c| c.out_point()).collect();
                    let reply = FiberQueryInformation::QueryChannelsWithinBlockRangeResult(
                        QueryChannelsWithinBlockRangeResult {
                            id,
                            channels,
                            next_block: next_offset,
                            is_finished,
                        },
                    );
                    state
                        .send_message_to_peer(&peer_id, FiberMessage::QueryInformation(reply))
                        .await?;
                }
                FiberQueryInformation::QueryChannelsWithinBlockRangeResult(
                    QueryChannelsWithinBlockRangeResult {
                        id,
                        next_block,
                        is_finished,
                        channels,
                    },
                ) => {
                    if channels.is_empty() {
                        // No query to the peer needed, early return.
                        match state
                            .broadcast_message_responses
                            .remove(&(peer_id.clone(), id))
                        {
                            Some(reply) => {
                                let _ = reply.1.send(Ok((next_block, is_finished)));
                                return Ok(());
                            }
                            _ => {
                                return Err(Error::InvalidPeerMessage(format!(
                                    "No response for query channels with id {} expected from peer {:?}",
                                    id, &peer_id
                                )));
                            }
                        }
                    }
                    debug!("Received QueryChannelsWithinBlockRangeResult from peer {:?} with id {} and channels {:?}", &peer_id, id, &channels);
                    if let Some(new_id) =
                        state.record_request_result(&peer_id, id, next_block, is_finished)
                    {
                        let query = GetBroadcastMessages {
                            id: new_id,
                            queries: channels
                                .into_iter()
                                .map(|channel_outpoint: OutPoint| {
                                    FiberBroadcastMessageQuery::ChannelAnnouncement(
                                        ChannelAnnouncementQuery {
                                            channel_outpoint,
                                            flags: 0,
                                        },
                                    )
                                })
                                .collect(),
                        };
                        debug!("Trying to query peer {:?} channels {:?}", &peer_id, &query);
                        state
                            .send_message_to_peer(
                                &peer_id,
                                FiberMessage::QueryInformation(
                                    FiberQueryInformation::GetBroadcastMessages(query),
                                ),
                            )
                            .await?;
                    } else {
                        return Err(Error::InvalidPeerMessage(format!(
                            "No response for query channels with id {} expected from peer {:?}",
                            id, &peer_id
                        )));
                    }
                }
                FiberQueryInformation::QueryBroadcastMessagesWithinTimeRange(
                    QueryBroadcastMessagesWithinTimeRange {
                        id,
                        chain_hash: _,
                        start_time,
                        end_time,
                    },
                ) => {
                    let (queries, next_time, is_finished) = self
                        .query_broadcast_messages_within_time_range(start_time, end_time)
                        .await?;
                    let reply = FiberQueryInformation::QueryBroadcastMessagesWithinTimeRangeResult(
                        QueryBroadcastMessagesWithinTimeRangeResult {
                            id,
                            queries,
                            next_time,
                            is_finished,
                        },
                    );
                    state
                        .send_message_to_peer(&peer_id, FiberMessage::QueryInformation(reply))
                        .await?;
                }
                FiberQueryInformation::QueryBroadcastMessagesWithinTimeRangeResult(
                    QueryBroadcastMessagesWithinTimeRangeResult {
                        id,
                        next_time,
                        is_finished,
                        queries,
                    },
                ) => {
                    if queries.is_empty() {
                        // No query to the peer needed, early return.
                        match state
                            .broadcast_message_responses
                            .remove(&(peer_id.clone(), id))
                        {
                            Some(reply) => {
                                let _ = reply.1.send(Ok((next_time, is_finished)));
                                return Ok(());
                            }
                            _ => {
                                return Err(Error::InvalidPeerMessage(format!(
                                    "No response for query broadcast messages with id {} expected from peer {:?}",
                                    id, &peer_id
                                )));
                            }
                        }
                    }

                    if let Some(new_id) =
                        state.record_request_result(&peer_id, id, next_time, is_finished)
                    {
                        let query = GetBroadcastMessages {
                            id: new_id,
                            queries,
                        };
                        state
                            .send_message_to_peer(
                                &peer_id,
                                FiberMessage::QueryInformation(
                                    FiberQueryInformation::GetBroadcastMessages(query),
                                ),
                            )
                            .await?;
                    } else {
                        return Err(Error::InvalidPeerMessage(format!(
                            "No response for query broadcast messages with id {} expected from peer {:?}",
                            id, &peer_id
                        )));
                    }
                }
            },
        };
        Ok(())
    }

    pub async fn query_channels_within_block_range(
        &self,
        start_block: u64,
        end_block: u64,
    ) -> (Vec<ChannelInfo>, u64, bool) {
        let network_graph = self.network_graph.read().await;
        let (channels, next_offset, is_finished) =
            network_graph.get_channels_within_block_range(start_block, end_block);
        (channels.cloned().collect(), next_offset, is_finished)
    }

    // TODO: set a upper limit for the number of message to send.
    pub async fn query_broadcast_messages_within_time_range(
        &self,
        start_time: u64,
        end_time: u64,
    ) -> Result<(Vec<FiberBroadcastMessageQuery>, u64, bool), Error> {
        let is_within_range = |timestamp: u64| timestamp >= start_time && timestamp < end_time;

        let network_graph = self.network_graph.read().await;

        let mut queries = Vec::new();
        for node_info in network_graph.nodes() {
            if is_within_range(node_info.timestamp) {
                queries.push(FiberBroadcastMessageQuery::NodeAnnouncement(
                    NodeAnnouncementQuery {
                        node_id: node_info.node_id,
                        flags: 0,
                    },
                ));
            }
        }
        for channel_info in network_graph.channels() {
            if let Some(t) = channel_info.channel_update_node1_to_node2_timestamp() {
                if is_within_range(t) {
                    queries.push(FiberBroadcastMessageQuery::ChannelUpdate(
                        ChannelUpdateQuery {
                            channel_outpoint: channel_info.out_point(),
                            flags: channel_info.node1_to_node2_channel_update_flags(),
                        },
                    ));
                }
            }

            if let Some(t) = channel_info.channel_update_node2_to_node1_timestamp() {
                if is_within_range(t) {
                    queries.push(FiberBroadcastMessageQuery::ChannelUpdate(
                        ChannelUpdateQuery {
                            channel_outpoint: channel_info.out_point(),
                            flags: channel_info.node2_to_node1_channel_update_flags(),
                        },
                    ));
                }
            }
        }
        Ok((queries, end_time, true))
    }

    pub async fn query_broadcast_message(
        &self,
        query: FiberBroadcastMessageQuery,
    ) -> Result<FiberBroadcastMessage, Error> {
        let network_graph = self.network_graph.read().await;
        match query {
            FiberBroadcastMessageQuery::NodeAnnouncement(NodeAnnouncementQuery {
                node_id,
                flags: _,
            }) => {
                let node_info = network_graph.get_node(node_id);
                match node_info {
                    Some(node_info) => Ok(FiberBroadcastMessage::NodeAnnouncement(
                        node_info.anouncement_msg.clone(),
                    )),
                    None => Err(Error::InvalidParameter(format!(
                        "Node not found: {:?}",
                        &node_id
                    ))),
                }
            }
            FiberBroadcastMessageQuery::ChannelAnnouncement(ChannelAnnouncementQuery {
                channel_outpoint,
                flags: _,
            }) => {
                let channel_info = network_graph.get_channel(&channel_outpoint);
                match channel_info {
                    Some(channel_info) => {
                        let channel_announcement = FiberBroadcastMessage::ChannelAnnouncement(
                            channel_info.announcement_msg.clone(),
                        );
                        Ok(channel_announcement)
                    }
                    None => Err(Error::InvalidParameter(format!(
                        "Channel not found: {:?}",
                        &channel_outpoint
                    ))),
                }
            }
            FiberBroadcastMessageQuery::ChannelUpdate(ChannelUpdateQuery {
                channel_outpoint,
                flags,
            }) => {
                let channel_info = network_graph.get_channel(&channel_outpoint);
                let is_node1_to_node2 = flags & 1 == 0;
                match channel_info {
                    Some(channel_info) => {
                        let update = if is_node1_to_node2 {
                            channel_info
                                .node1_to_node2
                                .as_ref()
                                .map(|u| u.last_update_message.clone())
                        } else {
                            channel_info
                                .node2_to_node1
                                .as_ref()
                                .map(|u| u.last_update_message.clone())
                        };
                        match update {
                            Some(update) => Ok(FiberBroadcastMessage::ChannelUpdate(update)),
                            None => Err(Error::InvalidParameter(format!(
                                "Channel update not found: {:?}",
                                &channel_outpoint
                            ))),
                        }
                    }
                    None => Err(Error::InvalidParameter(format!(
                        "Channel not found: {:?}",
                        &channel_outpoint
                    ))),
                }
            }
        }
    }

    pub async fn handle_event(
        &self,
        myself: ActorRef<NetworkActorMessage>,
        state: &mut NetworkActorState<S>,
        event: NetworkActorEvent,
    ) -> crate::Result<()> {
        debug!("Handling event: {:?}", event);
        match event {
            NetworkActorEvent::NetworkServiceEvent(e) => {
                match &e {
                    NetworkServiceEvent::ServiceError(ServiceError::DialerError {
                        address,
                        error,
                    }) => {
                        error!("Dialer error: {:?} -> {:?}", address, error);
                        state.maybe_tell_syncer_peer_disconnected_multiaddr(address)
                    }
                    _ => {}
                }
                self.on_service_event(e).await;
            }
            NetworkActorEvent::PeerConnected(id, pubkey, session) => {
                self.network_graph
                    .write()
                    .await
                    .add_connected_peer(&id, session.address.clone());
                state.on_peer_connected(&id, pubkey, &session).await;
                // Notify outside observers.
                myself
                    .send_message(NetworkActorMessage::new_event(
                        NetworkActorEvent::NetworkServiceEvent(NetworkServiceEvent::PeerConnected(
                            id,
                            session.address,
                        )),
                    ))
                    .expect(ASSUME_NETWORK_MYSELF_ALIVE);
            }
            NetworkActorEvent::PeerDisconnected(id, session) => {
                self.network_graph.write().await.remove_connected_peer(&id);
                state.on_peer_disconnected(&id);
                // Notify outside observers.
                myself
                    .send_message(NetworkActorMessage::new_event(
                        NetworkActorEvent::NetworkServiceEvent(
                            NetworkServiceEvent::PeerDisConnected(id, session.address),
                        ),
                    ))
                    .expect(ASSUME_NETWORK_MYSELF_ALIVE);
            }
            NetworkActorEvent::ChannelAccepted(
                peer_id,
                new,
                old,
                local,
                remote,
                script,
                udt_funding_script,
                local_reserved_ckb_amount,
                remote_reserved_ckb_amount,
                funding_fee_rate,
            ) => {
                assert_ne!(new, old, "new and old channel id must be different");
                if let Some(session) = state.get_peer_session(&peer_id) {
                    state.check_accept_channel_ckb_parameters(
                        local_reserved_ckb_amount,
                        remote_reserved_ckb_amount,
                        funding_fee_rate,
                        &udt_funding_script,
                    )?;
                    if let Some(channel) = state.channels.remove(&old) {
                        debug!("Channel accepted: {:?} -> {:?}", old, new);
                        state.channels.insert(new, channel);
                        if let Some(set) = state.session_channels_map.get_mut(&session) {
                            set.remove(&old);
                            set.insert(new);
                        };

                        debug!("Starting funding channel");
                        // TODO: Here we implies the one who receives AcceptChannel message
                        //  (i.e. the channel initiator) will send TxUpdate message first.
                        myself
                            .send_message(NetworkActorMessage::new_command(
                                NetworkActorCommand::UpdateChannelFunding(
                                    new,
                                    Default::default(),
                                    FundingRequest {
                                        script,
                                        udt_type_script: udt_funding_script,
                                        local_amount: local as u64,
                                        funding_fee_rate,
                                        remote_amount: remote as u64,
                                        local_reserved_ckb_amount,
                                        remote_reserved_ckb_amount,
                                    },
                                ),
                            ))
                            .expect(ASSUME_NETWORK_MYSELF_ALIVE);
                    }
                }
            }
            NetworkActorEvent::ChannelReady(channel_id, peer_id, channel_outpoint) => {
                info!(
                    "Channel ({:?}) to peer {:?} is now ready",
                    channel_id, peer_id
                );

                // FIXME(yukang): need to make sure ChannelReady is sent after the channel is reestablished
                state
                    .outpoint_channel_map
                    .insert(channel_outpoint.clone(), channel_id);

                // Notify outside observers.
                myself
                    .send_message(NetworkActorMessage::new_event(
                        NetworkActorEvent::NetworkServiceEvent(NetworkServiceEvent::ChannelReady(
                            peer_id,
                            channel_id,
                            channel_outpoint,
                        )),
                    ))
                    .expect(ASSUME_NETWORK_MYSELF_ALIVE);
            }
            NetworkActorEvent::PeerMessage(peer_id, message) => {
                self.handle_peer_message(state, peer_id, message).await?
            }
            NetworkActorEvent::FundingTransactionPending(transaction, outpoint, channel_id) => {
                state
                    .on_funding_transaction_pending(transaction, outpoint.clone(), channel_id)
                    .await;
            }
            NetworkActorEvent::FundingTransactionConfirmed(outpoint) => {
                state.on_funding_transaction_confirmed(outpoint).await;
            }
            NetworkActorEvent::CommitmentTransactionPending(transaction, channel_id) => {
                state
                    .on_commitment_transaction_pending(transaction, channel_id)
                    .await;
            }
            NetworkActorEvent::CommitmentTransactionConfirmed(tx_hash, channel_id) => {
                state
                    .on_commitment_transaction_confirmed(tx_hash, channel_id)
                    .await;
            }
            NetworkActorEvent::CommitmentTransactionFailed(tx_hash, channel_id) => {
                error!(
                    "Commitment transaction failed for channel {:?}, tx hash: {:?}",
                    channel_id, tx_hash
                );
            }
            NetworkActorEvent::FundingTransactionFailed(outpoint) => {
                error!("Funding transaction failed: {:?}", outpoint);
            }
            NetworkActorEvent::ClosingTransactionPending(channel_id, peer_id, tx) => {
                state
                    .on_closing_transaction_pending(channel_id, peer_id.clone(), tx.clone())
                    .await;
            }
            NetworkActorEvent::ClosingTransactionConfirmed(peer_id, channel_id, tx_hash) => {
                state
                    .on_closing_transaction_confirmed(&peer_id, &channel_id, tx_hash)
                    .await;
            }
            NetworkActorEvent::ClosingTransactionFailed(peer_id, tx_hash, channel_id) => {
                error!(
                    "Closing transaction failed for channel {:?}, tx hash: {:?}, peer id: {:?}",
                    &channel_id, &tx_hash, &peer_id
                );
            }
            NetworkActorEvent::LocalCommitmentSigned(peer_id, channel_id, version, tx) => {
                // Notify outside observers.
                myself
                    .send_message(NetworkActorMessage::new_event(
                        NetworkActorEvent::NetworkServiceEvent(
                            NetworkServiceEvent::LocalCommitmentSigned(
                                peer_id, channel_id, version, tx,
                            ),
                        ),
                    ))
                    .expect("myself alive");
            }
            NetworkActorEvent::GraphSyncerExited(peer_id, reason) => {
                debug!(
                    "Graph syncer to peer {:?} has exited with reason {:?}",
                    &peer_id, &reason
                );
                if let NetworkSyncStatus::Running(state) = &mut state.sync_status {
                    if let Some(actor) = state.active_syncers.remove(&peer_id) {
                        actor
                            .get_cell()
                            .stop(Some("stopping syncer normally".to_string()));
                    }
                    debug!("Changing sync succeeded/failed counter");
                    match reason {
                        GraphSyncerExitStatus::Succeeded => state.succeeded += 1,
                        GraphSyncerExitStatus::Failed => state.failed += 1,
                    }
                }
                state.maybe_finish_sync();
            }
            NetworkActorEvent::TlcRemoveReceived(payment_hash, remove_tlc) => {
                self.on_tlc_remove_received(payment_hash, remove_tlc);
            }
        }
        Ok(())
    }

    pub async fn handle_command(
        &self,
        myself: ActorRef<NetworkActorMessage>,
        state: &mut NetworkActorState<S>,
        command: NetworkActorCommand,
    ) -> crate::Result<()> {
        debug!("Handling command: {:?}", command);
        match command {
            NetworkActorCommand::SendFiberMessage(FiberMessageWithPeerId { peer_id, message }) => {
                state.send_message_to_peer(&peer_id, message).await?;
            }

            NetworkActorCommand::ConnectPeer(addr) => {
                // TODO: It is more than just dialing a peer. We need to exchange capabilities of the peer,
                // e.g. whether the peer support some specific feature.
                // TODO: If we are already connected to the peer, skip connecting.
                state
                    .control
                    .dial(addr.clone(), TargetProtocol::All)
                    .await?
                // TODO: note that the dial function does not return error immediately even if dial fails.
                // Tentacle sends an event by calling handle_error function instead, which
                // may receive errors like DialerError.
            }

            NetworkActorCommand::DisconnectPeer(peer_id) => {
                if let Some(session) = state.get_peer_session(&peer_id) {
                    state.control.disconnect(session).await?;
                }
            }

            NetworkActorCommand::OpenChannel(open_channel, reply) => {
                match state.create_outbound_channel(open_channel).await {
                    Ok((_, channel_id)) => {
                        let _ = reply.send(Ok(OpenChannelResponse { channel_id }));
                    }
                    Err(err) => {
                        error!("Failed to create channel: {}", err);
                        let _ = reply.send(Err(err.to_string()));
                    }
                }
            }
            NetworkActorCommand::AcceptChannel(accept_channel, reply) => {
                match state.create_inbound_channel(accept_channel).await {
                    Ok((_, old_channel_id, new_channel_id)) => {
                        let _ = reply.send(Ok(AcceptChannelResponse {
                            old_channel_id,
                            new_channel_id,
                        }));
                    }
                    Err(err) => {
                        error!("Failed to accept channel: {}", err);
                        let _ = reply.send(Err(err.to_string()));
                    }
                }
            }

            NetworkActorCommand::ControlFiberChannel(c) => {
                info!("send command to channel: {:?}", c);
                state
                    .send_command_to_channel(c.channel_id, c.command)
                    .await?
            }

            // TODO: we should check the OnionPacket is valid or not, only the current node can decrypt it.
<<<<<<< HEAD
            NetworkActorCommand::SendOnionPacket(command, reply) => {
                info!("send onion packet: {:?}", command);
                self.handle_onion_packet_send_command(state, command, reply)
                    .await;
=======
            NetworkActorCommand::SendPaymentOnionPacket(peeled_packet_buf, previous_tlc) => {
                if let Ok(peeled_packet) = PeeledPaymentOnionPacket::deserialize(&peeled_packet_buf)
                {
                    let current_hop_info = peeled_packet.current;
                    debug!("Processing onion packet info: {:?}", current_hop_info);
                    let channel_outpoint = &current_hop_info
                        .channel_outpoint
                        .expect("valid onion packet contains channel outpoint");
                    let channel_id = match state.outpoint_channel_map.get(channel_outpoint) {
                        Some(channel_id) => channel_id,
                        None => {
                            // TODO: Return error to the sender. This is a payment failure.
                            error!("Failed to process onion packet: channel id not found for channel outpoint {:?}. Are we connected to the peer?", channel_outpoint);
                            return Ok(());
                        }
                    };
                    let (send, recv) = oneshot::channel::<Result<AddTlcResponse, String>>();
                    let rpc_reply = RpcReplyPort::from(send);
                    let command = ChannelCommand::AddTlc(
                        AddTlcCommand {
                            amount: current_hop_info.amount,
                            preimage: None,
                            payment_hash: Some(current_hop_info.payment_hash),
                            expiry: current_hop_info.expiry.into(),
                            hash_algorithm: current_hop_info.tlc_hash_algorithm,
                            onion_packet: peeled_packet
                                .next
                                .map(|next| next.data)
                                .unwrap_or_default(),
                            previous_tlc,
                        },
                        rpc_reply,
                    );
                    state.send_command_to_channel(*channel_id, command).await?;
                    let res = recv.await.expect("recv add tlc response");
                    info!("send onion packet: {:?}", res);
                }
>>>>>>> 832a4033
            }
            NetworkActorCommand::PeelPaymentOnionPacket(onion_packet, payment_hash, reply) => {
                let response = PaymentOnionPacket::new(onion_packet)
                    .peel(
                        &state.private_key,
                        Some(payment_hash.as_ref()),
                        &Secp256k1::new(),
                    )
                    .map_err(|err| err.to_string());

                let _ = reply.send(response);
            }

            NetworkActorCommand::UpdateChannelFunding(channel_id, transaction, request) => {
                let old_tx = transaction.into_view();
                let mut tx = FundingTx::new();
                tx.update_for_self(old_tx)?;
                let tx = match call_t!(
                    self.chain_actor.clone(),
                    CkbChainMessage::Fund,
                    DEFAULT_CHAIN_ACTOR_TIMEOUT,
                    tx,
                    request
                ) {
                    Ok(Ok(tx)) => match tx.into_inner() {
                        Some(tx) => tx,
                        _ => {
                            error!("Obtained empty funding tx");
                            return Ok(());
                        }
                    },
                    Ok(Err(err)) => {
                        // FIXME(yukang): we need to handle this error properly
                        error!("Failed to fund channel: {}", err);
                        return Ok(());
                    }
                    Err(err) => {
                        error!("Failed to call chain actor: {}", err);
                        return Ok(());
                    }
                };
                debug!("Funding transaction updated on our part: {:?}", tx);
                state
                    .send_command_to_channel(
                        channel_id,
                        ChannelCommand::TxCollaborationCommand(TxCollaborationCommand::TxUpdate(
                            TxUpdateCommand {
                                transaction: tx.data(),
                            },
                        )),
                    )
                    .await?
            }
            NetworkActorCommand::SignTx(
                ref peer_id,
                ref channel_id,
                funding_tx,
                partial_witnesses,
            ) => {
                let msg = match partial_witnesses {
                    Some(partial_witnesses) => {
                        debug!(
                            "Received SignTx request with for transaction {:?} and partial witnesses {:?}",
                            &funding_tx,
                            partial_witnesses
                                .iter()
                                .map(hex::encode)
                                .collect::<Vec<_>>()
                        );
                        let funding_tx = funding_tx
                            .into_view()
                            .as_advanced_builder()
                            .set_witnesses(
                                partial_witnesses.into_iter().map(|x| x.pack()).collect(),
                            )
                            .build();

                        let mut funding_tx = call_t!(
                            self.chain_actor,
                            CkbChainMessage::Sign,
                            DEFAULT_CHAIN_ACTOR_TIMEOUT,
                            funding_tx.into()
                        )
                        .expect(ASSUME_CHAIN_ACTOR_ALWAYS_ALIVE_FOR_NOW)
                        .expect("Signing succeeded");
                        debug!("Funding transaction signed: {:?}", &funding_tx);

                        // Since we have received a valid tx_signatures message, we're now sure that
                        // we can broadcast a valid transaction to the network, i.e. we can wait for
                        // the funding transaction to be confirmed.
                        let funding_tx = funding_tx.take().expect("take tx");
                        let witnesses = funding_tx.witnesses();
                        let outpoint = funding_tx
                            .output_pts_iter()
                            .next()
                            .expect("funding tx output exists");

                        myself
                            .send_message(NetworkActorMessage::new_event(
                                NetworkActorEvent::FundingTransactionPending(
                                    funding_tx.data(),
                                    outpoint,
                                    *channel_id,
                                ),
                            ))
                            .expect("network actor alive");
                        debug!("Fully signed funding tx {:?}", &funding_tx);

                        FiberMessageWithPeerId {
                            peer_id: peer_id.clone(),
                            message: FiberMessage::ChannelNormalOperation(
                                FiberChannelMessage::TxSignatures(TxSignatures {
                                    channel_id: *channel_id,
                                    witnesses: witnesses.into_iter().map(|x| x.unpack()).collect(),
                                    tx_hash: funding_tx.hash().into(),
                                }),
                            ),
                        }
                    }
                    None => {
                        debug!(
                            "Received SignTx request with for transaction {:?} without partial witnesses, so start signing it now",
                            &funding_tx,
                        );
                        let mut funding_tx = call_t!(
                            self.chain_actor,
                            CkbChainMessage::Sign,
                            DEFAULT_CHAIN_ACTOR_TIMEOUT,
                            funding_tx.into()
                        )
                        .expect(ASSUME_CHAIN_ACTOR_ALWAYS_ALIVE_FOR_NOW)?;
                        debug!("Funding transaction signed: {:?}", &funding_tx);
                        let funding_tx = funding_tx.take().expect("take tx");
                        let witnesses = funding_tx.witnesses();

                        debug!("Partially signed funding tx {:?}", &funding_tx);
                        FiberMessageWithPeerId {
                            peer_id: peer_id.clone(),
                            message: FiberMessage::ChannelNormalOperation(
                                FiberChannelMessage::TxSignatures(TxSignatures {
                                    channel_id: *channel_id,
                                    witnesses: witnesses.into_iter().map(|x| x.unpack()).collect(),
                                    tx_hash: funding_tx.hash().into(),
                                }),
                            ),
                        }
                    }
                };
                debug!(
                    "Handled tx_signatures, peer: {:?}, messge to send: {:?}",
                    &peer_id, &msg
                );
                myself
                    .send_message(NetworkActorMessage::new_command(
                        NetworkActorCommand::SendFiberMessage(msg),
                    ))
                    .expect("network actor alive");
            }
            NetworkActorCommand::BroadcastMessage(peers, message) => {
                // Send message to peers in the list anyway.
                debug!("Broadcasting message {:?} to peers {:?}", &message, &peers);
                for peer_id in &peers {
                    if let Err(e) = state
                        .send_message_to_peer(
                            peer_id,
                            FiberMessage::BroadcastMessage(message.clone()),
                        )
                        .await
                    {
                        error!(
                            "Failed to broadcast message {:?} to peer {:?}: {:?}",
                            &message, peer_id, e
                        );
                    }
                }

                const MAX_BROADCAST_SESSIONS: usize = 5;
                let peer_ids =
                    state.get_n_peer_peer_ids(MAX_BROADCAST_SESSIONS, peers.into_iter().collect());
                debug!("Broadcasting message random selected peers {:?}", &peer_ids);
                // The order matters here because should_message_be_broadcasted
                // will change the state, and we don't want to change the state
                // if there is not peer to broadcast the message.
                if !peer_ids.is_empty() && state.should_message_be_broadcasted(&message) {
                    debug!(
                        "Broadcasting unseen message {:?} to peers {:?}",
                        &message, &peer_ids
                    );
                    for peer_id in peer_ids {
                        if let Err(e) = state
                            .send_message_to_peer(
                                &peer_id,
                                FiberMessage::BroadcastMessage(message.clone()),
                            )
                            .await
                        {
                            error!(
                                "Failed to broadcast message {:?} to peer {:?}: {:?}",
                                &message, &peer_id, e
                            );
                        }
                    }
                }
            }
            NetworkActorCommand::SignMessage(message, reply) => {
                let signature = state.private_key.sign(message);
                let _ = reply.send(signature);
            }
            NetworkActorCommand::SendPayment(payment_request, reply) => {
                match self.on_send_payment(state, myself, payment_request).await {
                    Ok(payment) => {
                        let _ = reply.send(Ok(payment));
                    }
                    Err(e) => {
                        error!("Failed to send payment: {:?}", e);
                        let _ = reply.send(Err(e.to_string()));
                    }
                }
            }
            NetworkActorCommand::GetPayment(payment_hash, reply) => {
                match self.on_get_payment(&payment_hash) {
                    Ok(payment) => {
                        let _ = reply.send(Ok(payment));
                    }
                    Err(e) => {
                        let _ = reply.send(Err(e.to_string()));
                    }
                }
            }
            NetworkActorCommand::BroadcastLocalInfo(kind) => match kind {
                LocalInfoKind::NodeAnnouncement => {
                    let message = state.get_or_create_new_node_announcement_message();
                    myself
                        .send_message(NetworkActorMessage::new_command(
                            NetworkActorCommand::BroadcastMessage(
                                vec![],
                                FiberBroadcastMessage::NodeAnnouncement(message),
                            ),
                        ))
                        .expect(ASSUME_NETWORK_MYSELF_ALIVE);
                }
            },
            NetworkActorCommand::MarkSyncingDone => {
                info!("Syncing network information finished");
                state.sync_status = NetworkSyncStatus::Done;
                let mut broadcasted_message_queue = vec![];
                // Consume broadcasted message queue without consue the whole state.
                std::mem::swap(
                    &mut state.broadcasted_message_queue,
                    &mut broadcasted_message_queue,
                );
                for message in broadcasted_message_queue {
                    let (_peer_id, message) = message;
                    if let Err(e) = self
                        .process_broadcasted_message(&state.network, message)
                        .await
                    {
                        error!("Failed to process broadcasted message: {:?}", e);
                    }
                }
            }
            NetworkActorCommand::GetAndProcessChannelsWithinBlockRangeFromPeer(request, reply) => {
                // TODO: We need to send a reply to the caller if enough time passed,
                // but we still do not get a reply from the peer.
                let (peer_id, start_block, end_block) = request;
                let id = state.create_request_id_for_reply_port(&peer_id, reply);
                let message = FiberMessage::QueryInformation(
                    FiberQueryInformation::QueryChannelsWithinBlockRange(
                        QueryChannelsWithinBlockRange {
                            id,
                            chain_hash: get_chain_hash(),
                            start_block,
                            end_block,
                        },
                    ),
                );
                state.send_message_to_peer(&peer_id, message).await?;
            }
            NetworkActorCommand::GetAndProcessBroadcastMessagesWithinTimeRangeFromPeer(
                request,
                reply,
            ) => {
                // TODO: We need to send a reply to the caller if enough time passed,
                // but we still do not get a reply from the peer.
                let (peer_id, start_time, end_time) = request;
                let id = state.create_request_id_for_reply_port(&peer_id, reply);
                let message = FiberMessage::QueryInformation(
                    FiberQueryInformation::QueryBroadcastMessagesWithinTimeRange(
                        QueryBroadcastMessagesWithinTimeRange {
                            id,
                            chain_hash: get_chain_hash(),
                            start_time,
                            end_time,
                        },
                    ),
                );
                state.send_message_to_peer(&peer_id, message).await?;
            }
        };
        Ok(())
    }

    async fn process_or_stash_broadcasted_message(
        &self,
        state: &mut NetworkActorState<S>,
        peer_id: PeerId,
        message: FiberBroadcastMessage,
    ) -> Result<(), Error> {
        if state.sync_status.is_syncing() {
            debug!(
                "Saving broadcasted message to queue as we are syncing: {:?}",
                &message
            );
            state.broadcasted_message_queue.push((peer_id, message));
            return Ok(());
        }
        // Rebroadcast the message to other peers if necessary.
        state
            .network
            .send_message(NetworkActorMessage::new_command(
                NetworkActorCommand::BroadcastMessage(vec![], message.clone()),
            ))
            .expect(ASSUME_NETWORK_MYSELF_ALIVE);
        self.process_broadcasted_message(&state.network, message)
            .await
    }

    async fn process_broadcasted_message(
        &self,
        network: &ActorRef<NetworkActorMessage>,
        message: FiberBroadcastMessage,
    ) -> Result<(), Error> {
        match message {
            FiberBroadcastMessage::NodeAnnouncement(ref node_announcement) => {
                let message = node_announcement.message_to_sign();
                if !self
                    .network_graph
                    .read()
                    .await
                    .check_chain_hash(node_announcement.chain_hash)
                {
                    return Err(Error::InvalidParameter(format!(
                        "Node announcement chain hash mismatched: {:?}",
                        &node_announcement
                    )));
                }
                match node_announcement.signature {
                    Some(ref signature)
                        if signature.verify(&node_announcement.node_id, &message) =>
                    {
                        debug!(
                            "Node announcement message verified: {:?}",
                            &node_announcement
                        );

                        // Add the node to the network graph.
                        let node_info = NodeInfo {
                            node_id: node_announcement.node_id,
                            timestamp: std::time::UNIX_EPOCH.elapsed().unwrap().as_millis() as u64,
                            anouncement_msg: node_announcement.clone(),
                        };
                        self.network_graph.write().await.add_node(node_info);

                        // TODO: bookkeeping how many nodes we have connected to. Stop connnecting once we surpass a threshold.
                        for addr in &node_announcement.addresses {
                            network.send_message(NetworkActorMessage::new_command(
                                NetworkActorCommand::ConnectPeer(addr.clone()),
                            ))?;
                        }
                        Ok(())
                    }
                    _ => {
                        return Err(Error::InvalidParameter(format!(
                            "Node announcement message signature verification failed: {:?}",
                            &node_announcement
                        )));
                    }
                }
            }

            FiberBroadcastMessage::ChannelAnnouncement(channel_announcement) => {
                debug!(
                    "Received channel announcement message: {:?}",
                    &channel_announcement
                );
                let message = channel_announcement.message_to_sign();
                if channel_announcement.node1_id == channel_announcement.node2_id {
                    return Err(Error::InvalidParameter(format!(
                        "Channel announcement node had a channel with itself: {:?}",
                        &channel_announcement
                    )));
                }
                if !self
                    .network_graph
                    .read()
                    .await
                    .check_chain_hash(channel_announcement.chain_hash)
                {
                    return Err(Error::InvalidParameter(format!(
                        "Channel announcement chain hash mismatched: {:?}",
                        &channel_announcement
                    )));
                }
                let (node1_signature, node2_signature, ckb_signature) = match (
                    &channel_announcement.node1_signature,
                    &channel_announcement.node2_signature,
                    &channel_announcement.ckb_signature,
                ) {
                    (Some(node1_signature), Some(node2_signature), Some(ckb_signature)) => {
                        (node1_signature, node2_signature, ckb_signature)
                    }
                    _ => {
                        return Err(Error::InvalidParameter(format!(
                            "Channel announcement message signature verification failed, some signatures are missing: {:?}",
                            &channel_announcement
                        )));
                    }
                };

                if !node1_signature.verify(&channel_announcement.node1_id, &message) {
                    return Err(Error::InvalidParameter(format!(
                        "Channel announcement message signature verification failed for node 1: {:?}, message: {:?}, signature: {:?}, pubkey: {:?}",
                        &channel_announcement,
                        &message,
                        &node1_signature,
                        &channel_announcement.node1_id
                    )));
                }

                if !node2_signature.verify(&channel_announcement.node2_id, &message) {
                    return Err(Error::InvalidParameter(format!(
                        "Channel announcement message signature verification failed for node 2: {:?}, message: {:?}, signature: {:?}, pubkey: {:?}",
                        &channel_announcement,
                        &message,
                        &node2_signature,
                        &channel_announcement.node2_id
                    )));
                }

                let (tx, block_number, tx_index): (_, u64, _) = match call_t!(
                    self.chain_actor,
                    CkbChainMessage::TraceTx,
                    DEFAULT_CHAIN_ACTOR_TIMEOUT,
                    TraceTxRequest {
                        tx_hash: channel_announcement.channel_outpoint.tx_hash(),
                        confirmations: 1,
                    }
                ) {
                    Ok(TraceTxResponse {
                        tx: Some(tx),
                        status:
                            TxStatus {
                                status: Status::Committed,
                                block_number: Some(block_number),
                                ..
                            },
                    }) => (
                        tx,
                        block_number.into(),
                        // tx index is not returned on older ckb version, using dummy tx index instead
                        0u32,
                    ),
                    err => {
                        return Err(Error::InvalidParameter(format!(
                            "Channel announcement transaction {:?} not found or not confirmed, result is: {:?}",
                            &channel_announcement.channel_outpoint.tx_hash(),
                            err
                        )));
                    }
                };

                debug!("Channel announcement transaction found: {:?}", &tx);

                let pubkey = channel_announcement.ckb_key.serialize();
                let pubkey_hash = &blake2b_256(pubkey.as_slice())[0..20];
                match tx.inner.outputs.first() {
                    None => {
                        return Err(Error::InvalidParameter(format!(
                            "On-chain transaction found but no output: {:?}",
                            &channel_announcement
                        )));
                    }
                    Some(output) => {
                        if output.lock.args.as_bytes() != pubkey_hash {
                            return Err(Error::InvalidParameter(format!(
                                "On-chain transaction found but pubkey hash mismatched: on chain hash {:?}, pub key ({:?}) hash {:?}",
                                &output.lock.args.as_bytes(),
                                hex::encode(pubkey),
                                &pubkey_hash
                            )));
                        }
                        let capacity: u128 = u64::from(output.capacity).into();
                        if channel_announcement.udt_type_script.is_none()
                            && capacity != channel_announcement.capacity
                        {
                            return Err(Error::InvalidParameter(format!(
                                "On-chain transaction found but capacity mismatched: on chain capacity {:?}, channel capacity {:?}",
                                &output.capacity, &channel_announcement.capacity
                            )));
                        }
                        capacity
                    }
                };

                if let Err(err) = secp256k1_instance().verify_schnorr(
                    ckb_signature,
                    &Message::from_digest(message),
                    &channel_announcement.ckb_key,
                ) {
                    return Err(Error::InvalidParameter(format!(
                        "Channel announcement message signature verification failed for ckb: {:?}, message: {:?}, signature: {:?}, pubkey: {:?}, error: {:?}",
                        &channel_announcement,
                        &message,
                        &ckb_signature,
                        &channel_announcement.ckb_key,
                        &err
                    )));
                }

                debug!(
                    "All signatures in channel announcement message verified: {:?}",
                    &channel_announcement
                );

                // Add the channel to the network graph.
                let channel_info = ChannelInfo {
                    funding_tx_block_number: block_number,
                    funding_tx_index: tx_index,
                    announcement_msg: channel_announcement.clone(),
                    node1_to_node2: None, // wait for channel update message
                    node2_to_node1: None,
                    timestamp: std::time::UNIX_EPOCH.elapsed().unwrap().as_millis() as u64,
                };
                self.network_graph.write().await.add_channel(channel_info);
                Ok(())
            }

            FiberBroadcastMessage::ChannelUpdate(ref channel_update) => {
                let message = channel_update.message_to_sign();

                let signature = match channel_update.signature {
                    Some(ref signature) => signature,
                    None => {
                        return Err(Error::InvalidParameter(format!(
                            "Channel update message signature verification failed (signature not found): {:?}",
                            &channel_update
                        )));
                    }
                };
                let mut network_graph = self.network_graph.write().await;
                let channel = network_graph.get_channel(&channel_update.channel_outpoint);
                if let Some(channel) = channel {
                    let pubkey = if channel_update.message_flags & 1 == 0 {
                        channel.node1()
                    } else {
                        channel.node2()
                    };
                    debug!(
                        "Verifying channel update message signature: {:?}, pubkey: {:?}, message: {:?}",
                        &channel_update, &pubkey, &message
                    );
                    if !signature.verify(&pubkey, &message) {
                        return Err(Error::InvalidParameter(format!(
                            "Channel update message signature verification failed (invalid signature): {:?}",
                            &channel_update
                        )));
                    }
                    debug!(
                        "Channel update message signature verified: {:?}",
                        &channel_update
                    );
                    let res = network_graph.process_channel_update(channel_update.clone());
                    if res.is_err() {
                        return Err(Error::InvalidParameter(format!(
                            "Channel update message processing failed: {:?} result: {:?}",
                            &channel_update, res
                        )));
                    }
                } else {
                    return Err(Error::InvalidParameter(format!(
                        "Failed to process channel update because channel not found: {:?}",
                        &channel_update
                    )));
                }
                Ok(())
            }
        }
    }

    async fn handle_onion_packet_send_command(
        &self,
        state: &mut NetworkActorState<S>,
        command: SendOnionPacketCommand,
        reply: RpcReplyPort<Result<u64, String>>,
    ) {
        let SendOnionPacketCommand {
            packet,
            previous_tlc,
        } = command;
        if let Ok(mut onion_packet) = OnionPacket::deserialize(&packet) {
            if let Ok(info) = onion_packet.shift() {
                debug!("Processing onion packet info: {:?}", info);
                let channel_outpoint = &info
                    .channel_outpoint
                    .expect("valid onion packet contains channel outpoint");
                let channel_id = match state.outpoint_channel_map.get(channel_outpoint) {
                    Some(channel_id) => channel_id,
                    None => {
                        error!(
                            "Failed to process onion packet: channel id not found for channel outpoint {:?}. \
                            Are we connected to the peer?",
                            channel_outpoint
                        );
                        reply
                            .send(Err("channel id not found".to_string()))
                            .expect("send add tlc response");
                        return;
                    }
                };
                let (send, recv) = oneshot::channel::<Result<AddTlcResponse, String>>();
                let rpc_reply = RpcReplyPort::from(send);
                let command = ChannelCommand::AddTlc(
                    AddTlcCommand {
                        amount: info.amount,
                        preimage: None,
                        payment_hash: Some(info.payment_hash),
                        expiry: info.expiry.into(),
                        hash_algorithm: info.tlc_hash_algorithm,
                        onion_packet: onion_packet.serialize(),
                        previous_tlc,
                    },
                    rpc_reply,
                );

                // we have already checked the channel_id is valid
                state
                    .send_command_to_channel(*channel_id, command)
                    .await
                    .expect("send command failed");

                let res = recv.await;
                info!("send onion packet: {:?}", res);
                let res = match res {
                    Ok(Ok(res)) => Ok(res.tlc_id),
                    Ok(Err(err)) => Err(err),
                    Err(e) => Err(e.to_string()),
                };
                reply.send(res).expect("send error");
            }
        } else {
            info!("onion packet is empty, ignore it");
            reply
                .send(Err("onion packet is empty".to_string()))
                .expect("send error");
        }
    }

    fn on_tlc_remove_received(&self, payment_hash: Hash256, remove_tlc: RemoveTlc) {
        let payment_session = self.store.get_payment_session(payment_hash);
        if let Some(mut payment_session) = payment_session {
            if payment_session.status == PaymentSessionStatus::Inflight {
                if matches!(remove_tlc.reason, RemoveTlcReason::RemoveTlcFulfill(_)) {
                    payment_session.set_status(PaymentSessionStatus::Success);
                } else {
                    // FIXME(yukang): we should handle tlc fail reason here
                    payment_session.set_failed_status(format!("{:?}", remove_tlc.reason));
                }
                payment_session.last_updated_time =
                    std::time::UNIX_EPOCH.elapsed().unwrap().as_micros();
            }
            self.store.insert_payment_session(payment_session);
        }
    }

    fn on_get_payment(&self, payment_hash: &Hash256) -> Result<SendPaymentResponse, Error> {
        let payment_session = self.store.get_payment_session(*payment_hash);
        match payment_session {
            Some(payment_session) => {
                let response = SendPaymentResponse {
                    payment_hash: payment_session.payment_hash(),
                    last_update_time: payment_session.last_updated_time,
                    status: payment_session.status,
                    failed_error: payment_session.last_error.clone(),
                };
                Ok(response)
            }
            None => Err(Error::InvalidParameter(format!(
                "Payment session not found: {:?}",
                payment_hash
            ))),
        }
    }

    async fn on_send_payment(
        &self,
        state: &mut NetworkActorState<S>,
        _my_self: ActorRef<NetworkActorMessage>,
        payment_request: SendPaymentCommand,
    ) -> Result<SendPaymentResponse, Error> {
        let graph = self.network_graph.read().await;
        let payment_data = SendPaymentData::new(payment_request.clone()).map_err(|e| {
            error!("Failed to validate payment request: {:?}", e);
            Error::InvalidParameter(format!("Failed to validate payment request: {:?}", e))
        })?;
        // initialize the payment session in db and begin the payment process in a statemachine to
        // handle the payment process
        if let Some(payment_session) = self.store.get_payment_session(payment_data.payment_hash) {
            // we only allow retrying payment session with status failed
            debug!("Payment session already exists: {:?}", payment_session);
            if payment_session.status != PaymentSessionStatus::Failed {
                return Err(Error::InvalidParameter(format!(
                    "Payment session already exists: {} with payment session status: {:?}",
                    payment_data.payment_hash, payment_session.status
                )));
            }
        }

<<<<<<< HEAD
        let mut payment_session = PaymentSession::new(payment_data.clone(), 5);
        self.store.insert_payment_session(payment_session.clone());

        let mut error = None;
        for _i in 0..payment_session.try_limit {
            payment_session.retried_times += 1;
            let onion_path = graph.build_route(payment_data.clone());
            let onion_path = match onion_path {
                Err(e) => {
                    error!("Failed to build route: {:?}", e);
                    payment_session.set_status(PaymentSessionStatus::Failed);
                    error = Some(Err(Error::SendPaymentError(format!(
                        "Failed to build route: {:?}",
                        payment_data.payment_hash
                    ))));
                    break;
                }
                Ok(onion_path) => {
                    assert!(!onion_path.is_empty());
                    onion_path
                }
            };

            let onion_packet = OnionPacket::new(onion_path).serialize();
            let (send, recv) = oneshot::channel::<Result<u64, String>>();
            let rpc_reply = RpcReplyPort::from(send);
            let command = SendOnionPacketCommand {
                packet: onion_packet.clone(),
                previous_tlc: None,
            };
            self.handle_onion_packet_send_command(state, command, rpc_reply)
                .await;
            let res = recv.await;
            info!(
                "send_payment: {:?} => onion packet sent: {:?}",
                payment_data.payment_hash, res,
            );
            let res = match res {
                Ok(Ok(tlc_id)) => Ok(tlc_id),
                Ok(Err(err)) => Err(err),
                Err(e) => Err(e.to_string()),
            }
            .map_err(|err| Error::SendPaymentError(err.to_string()));
            info!(
                "send_payment: {:?} => result: {:?}",
                payment_data.payment_hash, res
            );
            match res {
                Err(e) => {
                    error!("Failed to send onion packet: {:?}", e);
                    // for some error we may need to update the graph and then retry
                    // TODO: update the graph here according to the error
                    let err = format!(
                        "Failed to send onion packet: {:?} with error: {:?}",
                        payment_data.payment_hash, e
                    );
                    payment_session.last_error = Some(err.clone());
                    error = Some(Err(Error::SendPaymentError(err)));
                    continue;
                }
                Ok(_) => {
                    info!(
                        "send_payment: {:?} => onion packet sent: {:?}",
                        payment_data.payment_hash, onion_packet
                    );
                    payment_session.set_status(PaymentSessionStatus::Inflight);
                    self.store.insert_payment_session(payment_session.clone());
                    let response = SendPaymentResponse {
                        payment_hash: payment_data.payment_hash,
                        last_update_time: payment_session.last_updated_time,
                        status: PaymentSessionStatus::Inflight,
                        failed_error: None,
                    };
                    return Ok(response);
                }
            }
        }
        payment_session.set_status(PaymentSessionStatus::Failed);
        self.store.insert_payment_session(payment_session);
        return error.expect("expect error details");
=======
        let hops_infos = graph.build_route(payment_request.clone())?;
        assert!(!hops_infos.is_empty());

        // generate session key
        let session_key = Privkey::from_slice(KeyPair::generate_random_key().as_ref());
        let peeled_packet =
            PeeledPaymentOnionPacket::create(session_key, hops_infos, &Secp256k1::signing_only())
                .map_err(|err| Error::InvalidOnionPacket(err))?;

        let res = my_self.send_message(NetworkActorMessage::Command(
            NetworkActorCommand::SendPaymentOnionPacket(peeled_packet.serialize(), None),
        ));
        info!("send_payment: {:?} => result: {:?}", payment_request, res);
        Ok(payment_session.payment_hash())
>>>>>>> 832a4033
    }
}

struct NetworkSyncState {
    // The block number we are syncing from.
    starting_height: u64,
    // The block number we are syncing up to.
    // This is normally the tip block number when we startup. We will only actively sync
    // channel announcement up to this number (other info will be broadcasted by peers).
    ending_height: u64,
    // The timestamp we started syncing.
    starting_time: u64,
    // All the pinned peers that we are going to sync with.
    pinned_syncing_peers: Vec<(PeerId, Multiaddr)>,
    active_syncers: HashMap<PeerId, ActorRef<GraphSyncerMessage>>,
    // Number of peers with whom we succeeded to sync.
    succeeded: usize,
    // Number of peers with whom we failed to sync.
    failed: usize,
}

impl NetworkSyncState {
    // Note that this function may actually change the state, this is because,
    // when the sync to all peers failed, we actually want to start a new syncer,
    // and we want to track this syncer.
    async fn maybe_create_graph_syncer(
        &mut self,
        peer_id: &PeerId,
        network: ActorRef<NetworkActorMessage>,
    ) -> Option<ActorRef<GraphSyncerMessage>> {
        let should_create = !self.active_syncers.contains_key(peer_id)
            && if self.failed >= self.pinned_syncing_peers.len() {
                // There are two possibility for the above condition to be true:
                // 1) we don't have any pinned syncing peers.
                // 2) we have some pinned syncing peers, and all of them failed to sync.
                // In the first case, both self.pinned_syncing_peers.len() is always 0,
                // and self.failed is alway greater or equal 0, so the condition is always true.
                // In the second case, if self.failed is larger than the length of pinned_syncing_peers,
                // then all of pinned sync peers failed to sync. This is because
                // we will always try to sync with all the pinned syncing peers first.
                if self.succeeded != 0 {
                    // TODO: we may want more than one successful syncing.
                    false
                } else {
                    debug!("Adding peer to dynamic syncing peers list: peer {:?}, succeeded syncing {}, failed syncing {}, pinned syncing peers {}", peer_id, self.succeeded, self.failed, self.pinned_syncing_peers.len());
                    true
                }
            } else {
                self.pinned_syncing_peers
                    .iter()
                    .any(|(id, _)| id == peer_id)
            };

        if should_create {
            let graph_syncer = Actor::spawn_linked(
                Some(format!("Graph syncer to {}", peer_id)),
                GraphSyncer::new(
                    network.clone(),
                    peer_id.clone(),
                    self.starting_height,
                    self.ending_height,
                    self.starting_time,
                ),
                (),
                network.get_cell(),
            )
            .await
            .expect("Failed to start graph syncer actor")
            .0;
            self.active_syncers
                .insert(peer_id.clone(), graph_syncer.clone());
            Some(graph_syncer)
        } else {
            None
        }
    }

    fn get_graph_syncer(&self, peer_id: &PeerId) -> Option<&ActorRef<GraphSyncerMessage>> {
        self.active_syncers.get(peer_id)
    }
}

enum NetworkSyncStatus {
    Running(NetworkSyncState),
    Done,
}

impl NetworkSyncStatus {
    fn new(
        starting_height: u64,
        ending_height: u64,
        starting_time: u64,
        syncing_peers: Vec<(PeerId, Multiaddr)>,
    ) -> Self {
        let state = NetworkSyncState {
            starting_height,
            ending_height,
            starting_time,
            pinned_syncing_peers: syncing_peers,
            active_syncers: Default::default(),
            succeeded: 0,
            failed: 0,
        };
        NetworkSyncStatus::Running(state)
    }

    fn is_syncing(&self) -> bool {
        match self {
            NetworkSyncStatus::Running(_) => true,
            NetworkSyncStatus::Done => false,
        }
    }
}

#[derive(Debug)]
enum RequestState {
    RequestSent,
    RequestReturned(u64, bool),
}

pub struct NetworkActorState<S> {
    store: S,
    // The name of the node to be announced to the network, may be empty.
    node_name: Option<AnnouncedNodeName>,
    peer_id: PeerId,
    announced_addrs: Vec<Multiaddr>,
    auto_announce: bool,
    last_node_announcement_message: Option<NodeAnnouncement>,
    // We need to keep private key here in order to sign node announcement messages.
    private_key: Privkey,
    // This is the entropy used to generate various random values.
    // Must be kept secret.
    // TODO: Maybe we should abstract this into a separate trait.
    entropy: [u8; 32],
    network: ActorRef<NetworkActorMessage>,
    // This immutable attribute is placed here because we need to create it in
    // the pre_start function.
    control: ServiceAsyncControl,
    peer_session_map: HashMap<PeerId, SessionId>,
    // This map is used to store the public key of the peer.
    peer_pubkey_map: HashMap<PeerId, Pubkey>,
    session_channels_map: HashMap<SessionId, HashSet<Hash256>>,
    channels: HashMap<Hash256, ActorRef<ChannelActorMessage>>,
    // Outpoint to channel id mapping.
    outpoint_channel_map: HashMap<OutPoint, Hash256>,
    // Channels in this hashmap are pending for acceptance. The user needs to
    // issue an AcceptChannelCommand with the amount of funding to accept the channel.
    to_be_accepted_channels: HashMap<Hash256, (PeerId, OpenChannel)>,
    // Channels in this hashmap are pending for funding transaction confirmation.
    pending_channels: HashMap<OutPoint, Hash256>,
    // Used to broadcast and query network info.
    chain_actor: ActorRef<CkbChainMessage>,
    // If the other party funding more than this amount, we will automatically accept the channel.
    open_channel_auto_accept_min_ckb_funding_amount: u64,
    // Tha default amount of CKB to be funded when auto accepting a channel.
    auto_accept_channel_ckb_funding_amount: u64,
    // The default locktime expiry delta to forward tlcs.
    tlc_locktime_expiry_delta: u64,
    // The default tlc min and max value of tlcs to be accepted.
    tlc_min_value: u128,
    tlc_max_value: u128,
    // The default tlc fee proportional millionths to be used when auto accepting a channel.
    tlc_fee_proportional_millionths: u128,
    // A hashset to store the list of all broadcasted messages.
    // This is used to avoid re-broadcasting the same message over and over again
    // TODO: some more intelligent way to manage broadcasting.
    // 1) The hashset is not a constant size, so we may need to remove old messages.
    // We can use bloom filter to efficiently check if a message is already broadcasted.
    // But there is a possibility of false positives. In that case, we can use different
    // hash functions to make different nodes have different false positives.
    // 2) The broadcast message NodeAnnouncement and ChannelUpdate have a timestamp field.
    // We can use this field to determine if a message is too old to be broadcasted.
    // We didn't check the timestamp field here but all nodes should only save the latest
    // message of the same type.
    broadcasted_messages: HashSet<Hash256>,
    channel_subscribers: ChannelSubscribers,
    // Request id for the next request.
    next_request_id: u64,
    // The response of these broadcast messages will be sent to the corresponding channel.
    // The first parameter is the next offset of the request, and the second parameter
    // indicates whether the previous query is already fulfilled without additional results.
    broadcast_message_responses:
        HashMap<(PeerId, u64), (RequestState, RpcReplyPort<Result<(u64, bool), Error>>)>,
    original_requests: HashMap<(PeerId, u64), u64>,
    // This field holds the information about our syncing status.
    sync_status: NetworkSyncStatus,
    // A queue of messages that are received while we are syncing network messages.
    // Need to be processed after the sync is done.
    broadcasted_message_queue: Vec<(PeerId, FiberBroadcastMessage)>,
}

static CHANNEL_ACTOR_NAME_PREFIX: AtomicU64 = AtomicU64::new(0u64);

// ractor requires that the actor name is unique, so we add a prefix to the actor name.
fn generate_channel_actor_name(local_peer_id: &PeerId, remote_peer_id: &PeerId) -> String {
    format!(
        "Channel-{} {} <-> {}",
        CHANNEL_ACTOR_NAME_PREFIX.fetch_add(1, Ordering::AcqRel),
        local_peer_id,
        remote_peer_id
    )
}

impl<S> NetworkActorState<S>
where
    S: ChannelActorStateStore
        + NetworkGraphStateStore
        + InvoiceStore
        + Clone
        + Send
        + Sync
        + 'static,
{
    pub fn get_or_create_new_node_announcement_message(&mut self) -> NodeAnnouncement {
        let now = std::time::UNIX_EPOCH.elapsed().unwrap().as_millis() as u64;
        match self.last_node_announcement_message {
            // If the last node announcement message is still relatively new, we don't need to create a new one.
            // Because otherwise the receiving node may be confused by the multiple announcements,
            // and falsely believe we updated the node announcement, and then forward this message to other nodes.
            // This is undesirable because we don't want to flood the network with the same message.
            // On the other hand, if the message is too old, we need to create a new one.
            Some(ref message) if now - message.version < 3600 * 1000 => {
                debug!("Node announcement message is still valid: {:?}", &message);
            }
            _ => {
                let alias = self.node_name.unwrap_or_default();
                let addresses = self.announced_addrs.clone();
                let announcement = NodeAnnouncement::new(alias, addresses, &self.private_key, now);
                debug!(
                    "Created new node announcement message: {:?}, previous {:?}",
                    &announcement, self.last_node_announcement_message
                );
                self.last_node_announcement_message = Some(announcement);
            }
        }
        self.last_node_announcement_message.clone().unwrap()
    }

    pub fn should_message_be_broadcasted(&mut self, message: &FiberBroadcastMessage) -> bool {
        self.broadcasted_messages.insert(message.id())
    }

    pub fn get_public_key(&self) -> Pubkey {
        self.private_key.pubkey()
    }

    pub fn generate_channel_seed(&mut self) -> [u8; 32] {
        let channel_user_id = self.channels.len();
        let seed = channel_user_id
            .to_be_bytes()
            .into_iter()
            .chain(self.entropy.iter().cloned())
            .collect::<Vec<u8>>();
        let result = blake2b_hash_with_salt(&seed, b"FIBER_CHANNEL_SEED");
        self.entropy = blake2b_hash_with_salt(&result, b"FIBER_NETWORK_ENTROPY_UPDATE");
        result
    }

    // Create a channel which will receive the response from the peer.
    // The channel will be closed after the response is received.
    pub fn create_request_id_for_reply_port(
        &mut self,
        peer_id: &PeerId,
        reply_port: RpcReplyPort<Result<(u64, bool), Error>>,
    ) -> u64 {
        let id = self.next_request_id;
        self.next_request_id += 1;
        self.broadcast_message_responses.insert(
            (peer_id.clone(), id),
            (RequestState::RequestSent, reply_port),
        );
        id
    }

    pub fn mark_request_finished(&mut self, peer_id: &PeerId, id: u64) {
        match self
            .broadcast_message_responses
            .remove(&(peer_id.clone(), id))
        {
            None => {
                error!(
                    "Invalid request id {} for peer {:?}, original request not found",
                    id, peer_id
                );
            }
            Some((RequestState::RequestReturned(next_offset, is_finished), reply)) => {
                let _ = reply.send(Ok((next_offset, is_finished)));
            }
            Some(state) => {
                error!(
                    "Invalid state for request id {} from peer {}: {:?}",
                    id, peer_id, &state
                );
            }
        }
    }

    pub fn mark_request_failed(&mut self, peer_id: &PeerId, id: u64, error: Error) {
        match self
            .broadcast_message_responses
            .remove(&(peer_id.clone(), id))
        {
            None => {
                error!(
                    "Invalid request id {} for peer {:?}, original request not found",
                    id, peer_id
                );
            }
            Some((_state, reply)) => {
                let _ = reply.send(Err(error));
            }
        }
    }

    pub fn get_original_request_id(&mut self, peer_id: &PeerId, request_id: u64) -> Option<u64> {
        self.original_requests
            .remove(&(peer_id.clone(), request_id))
    }

    fn record_request_result(
        &mut self,
        peer_id: &PeerId,
        old_id: u64,
        next_offset: u64,
        is_finished: bool,
    ) -> Option<u64> {
        if !self
            .broadcast_message_responses
            .contains_key(&(peer_id.clone(), old_id))
        {
            return None;
        }
        self.broadcast_message_responses
            .get_mut(&(peer_id.clone(), old_id))
            .unwrap()
            .0 = RequestState::RequestReturned(next_offset, is_finished);
        let id = self.next_request_id;
        self.next_request_id += 1;
        self.original_requests.insert((peer_id.clone(), id), old_id);
        Some(id)
    }

    pub async fn create_outbound_channel(
        &mut self,
        open_channel: OpenChannelCommand,
    ) -> Result<(ActorRef<ChannelActorMessage>, Hash256), ProcessingChannelError> {
        let store = self.store.clone();
        let network = self.network.clone();
        let OpenChannelCommand {
            peer_id,
            funding_amount,
            public,
            funding_udt_type_script,
            commitment_fee_rate,
            funding_fee_rate,
            tlc_locktime_expiry_delta,
            tlc_min_value,
            tlc_max_value,
            tlc_fee_proportional_millionths,
            max_tlc_value_in_flight,
            max_num_of_accept_tlcs,
        } = open_channel;
        let remote_pubkey =
            self.get_peer_pubkey(&peer_id)
                .ok_or(ProcessingChannelError::InvalidParameter(format!(
                    "Peer {:?} pubkey not found",
                    &peer_id
                )))?;
        if let Some(udt_type_script) = funding_udt_type_script.as_ref() {
            if !check_udt_script(udt_type_script) {
                return Err(ProcessingChannelError::InvalidParameter(
                    "Invalid UDT type script".to_string(),
                ));
            }
        }
        // NOTE: here we only check the amount is valid, we will also check more in the `pre_start` from channel creation
        let (_funding_amount, _reserved_ckb_amount) =
            self.get_funding_and_reserved_amount(funding_amount, &funding_udt_type_script)?;

        let funding_lock_script = self.get_funding_lock_script().await;
        let seed = self.generate_channel_seed();
        let (tx, rx) = oneshot::channel::<Hash256>();
        let channel = Actor::spawn_linked(
            Some(generate_channel_actor_name(&self.peer_id, &peer_id)),
            ChannelActor::new(
                self.get_public_key(),
                remote_pubkey,
                network.clone(),
                store,
                self.channel_subscribers.clone(),
            ),
            ChannelInitializationParameter::OpenChannel(OpenChannelParameter {
                funding_amount,
                seed,
                public_channel_info: public.then_some(PublicChannelInfo::new(
                    tlc_locktime_expiry_delta.unwrap_or(self.tlc_locktime_expiry_delta),
                    tlc_min_value.unwrap_or(self.tlc_min_value),
                    tlc_max_value.unwrap_or(self.tlc_max_value),
                    tlc_fee_proportional_millionths.unwrap_or(self.tlc_fee_proportional_millionths),
                )),
                funding_udt_type_script,
                funding_lock_script,
                channel_id_sender: tx,
                commitment_fee_rate,
                funding_fee_rate,
                max_tlc_value_in_flight,
                max_num_of_accept_tlcs,
            }),
            network.clone().get_cell(),
        )
        .await?
        .0;
        let temp_channel_id = rx.await.expect("msg received");
        self.on_channel_created(temp_channel_id, &peer_id, channel.clone());
        Ok((channel, temp_channel_id))
    }

    pub async fn create_inbound_channel(
        &mut self,
        accept_channel: AcceptChannelCommand,
    ) -> Result<(ActorRef<ChannelActorMessage>, Hash256, Hash256), ProcessingChannelError> {
        let store = self.store.clone();
        let AcceptChannelCommand {
            temp_channel_id,
            funding_amount,
        } = accept_channel;

        let (peer_id, open_channel) = self
            .to_be_accepted_channels
            .remove(&temp_channel_id)
            .ok_or(ProcessingChannelError::InvalidParameter(format!(
                "No channel with temp id {:?} found",
                &temp_channel_id
            )))?;

        let remote_pubkey =
            self.get_peer_pubkey(&peer_id)
                .ok_or(ProcessingChannelError::InvalidParameter(format!(
                    "Peer {:?} pubkey not found",
                    &peer_id
                )))?;

        let (funding_amount, reserved_ckb_amount) = self.get_funding_and_reserved_amount(
            funding_amount,
            &open_channel.funding_udt_type_script,
        )?;

        let network = self.network.clone();
        let id = open_channel.channel_id;
        if let Some(channel) = self.channels.get(&id) {
            warn!("A channel of id {:?} is already created, returning it", &id);
            return Ok((channel.clone(), temp_channel_id, id));
        }

        let funding_lock_script = self.get_funding_lock_script().await;
        let seed = self.generate_channel_seed();
        let (tx, rx) = oneshot::channel::<Hash256>();
        let channel = Actor::spawn_linked(
            None,
            ChannelActor::new(
                self.get_public_key(),
                remote_pubkey,
                network.clone(),
                store,
                self.channel_subscribers.clone(),
            ),
            ChannelInitializationParameter::AcceptChannel(AcceptChannelParameter {
                funding_amount,
                reserved_ckb_amount,
                funding_lock_script,
                public_channel_info: Some(PublicChannelInfo::new(
                    self.tlc_locktime_expiry_delta,
                    self.tlc_min_value,
                    self.tlc_max_value,
                    self.tlc_fee_proportional_millionths,
                )),
                seed,
                open_channel,
                channel_id_sender: Some(tx),
            }),
            network.clone().get_cell(),
        )
        .await?
        .0;
        let new_id = rx.await.expect("msg received");
        self.on_channel_created(new_id, &peer_id, channel.clone());
        Ok((channel, temp_channel_id, new_id))
    }

    async fn broadcast_tx_with_callback<F>(&self, transaction: TransactionView, callback: F)
    where
        F: Send + 'static + FnOnce(Result<TraceTxResponse, RactorErr<CkbChainMessage>>),
    {
        debug!("Trying to broadcast transaction {:?}", &transaction);
        let chain = self.chain_actor.clone();
        call_t!(
            &chain,
            CkbChainMessage::SendTx,
            DEFAULT_CHAIN_ACTOR_TIMEOUT,
            transaction.clone()
        )
        .expect(ASSUME_CHAIN_ACTOR_ALWAYS_ALIVE_FOR_NOW)
        .expect("valid tx to broadcast");

        let tx_hash = transaction.hash();
        info!("Transactoin sent to the network: {}", tx_hash);

        // TODO: make number of confirmation to transaction configurable.
        const NUM_CONFIRMATIONS: u64 = 4;
        let request = TraceTxRequest {
            tx_hash: tx_hash.clone(),
            confirmations: NUM_CONFIRMATIONS,
        };

        // Spawn a new task to avoid blocking current actor message processing.
        ractor::concurrency::tokio_primatives::spawn(async move {
            debug!("Tracing transaction status {:?}", &request.tx_hash);
            let result = call_t!(
                chain,
                CkbChainMessage::TraceTx,
                DEFAULT_CHAIN_ACTOR_TIMEOUT,
                request.clone()
            );
            callback(result);
        });
    }

    async fn get_funding_lock_script(&self) -> Script {
        call!(
            self.chain_actor,
            CkbChainMessage::GetFundingSourceScript,
            ()
        )
        .expect(ASSUME_CHAIN_ACTOR_ALWAYS_ALIVE_FOR_NOW)
        .expect("Get funding source script from chain")
    }

    fn get_peer_session(&self, peer_id: &PeerId) -> Option<SessionId> {
        self.peer_session_map.get(peer_id).cloned()
    }

    pub fn get_n_peer_peer_ids(&self, n: usize, excluding: HashSet<PeerId>) -> Vec<PeerId> {
        self.peer_session_map
            .keys()
            .skip_while(|x| excluding.contains(x))
            .take(n)
            .cloned()
            .collect()
    }

    pub fn get_n_peer_sessions(&self, n: usize) -> Vec<SessionId> {
        self.peer_session_map.values().take(n).cloned().collect()
    }

    fn get_peer_pubkey(&self, peer_id: &PeerId) -> Option<Pubkey> {
        self.peer_pubkey_map.get(peer_id).cloned()
    }

    fn get_funding_and_reserved_amount(
        &self,
        funding_amount: u128,
        udt_type_script: &Option<Script>,
    ) -> Result<(u128, u64), ProcessingChannelError> {
        let reserved_ckb_amount = default_minimal_ckb_amount(udt_type_script.is_some());
        if udt_type_script.is_none() && funding_amount < reserved_ckb_amount.into() {
            return Err(ProcessingChannelError::InvalidParameter(format!(
                "The value of the channel should be greater than the reserve amount: {}",
                reserved_ckb_amount
            )));
        }
        let funding_amount = if udt_type_script.is_some() {
            funding_amount
        } else {
            funding_amount - reserved_ckb_amount as u128
        };
        Ok((funding_amount, reserved_ckb_amount))
    }

    fn check_accept_channel_ckb_parameters(
        &self,
        remote_reserved_ckb_amount: u64,
        local_reserved_ckb_amount: u64,
        funding_fee_rate: u64,
        udt_type_script: &Option<Script>,
    ) -> crate::Result<()> {
        let reserved_ckb_amount = default_minimal_ckb_amount(udt_type_script.is_some());
        if remote_reserved_ckb_amount < reserved_ckb_amount
            || local_reserved_ckb_amount < reserved_ckb_amount
        {
            return Err(Error::InvalidParameter(format!(
                "Reserved CKB amount is less than the minimal amount: {}",
                reserved_ckb_amount
            )));
        }

        if funding_fee_rate < DEFAULT_FEE_RATE {
            return Err(Error::InvalidParameter(format!(
                "Funding fee rate is less than {}",
                DEFAULT_FEE_RATE
            )));
        }
        Ok(())
    }

    fn check_open_ckb_parameters(
        &self,
        open_channel: &OpenChannel,
    ) -> Result<(), ProcessingChannelError> {
        let reserved_ckb_amount = open_channel.reserved_ckb_amount;
        let udt_type_script = &open_channel.funding_udt_type_script;

        let minimal_reserved_ckb_amount = default_minimal_ckb_amount(udt_type_script.is_some());
        if reserved_ckb_amount < minimal_reserved_ckb_amount {
            return Err(ProcessingChannelError::InvalidParameter(format!(
                "Remote reserved CKB amount {} is less than the minimal amount: {}",
                reserved_ckb_amount, minimal_reserved_ckb_amount,
            )));
        }

        if open_channel.funding_fee_rate < DEFAULT_FEE_RATE {
            return Err(ProcessingChannelError::InvalidParameter(format!(
                "Funding fee rate is less than {}",
                DEFAULT_FEE_RATE,
            )));
        }

        if open_channel.commitment_fee_rate < DEFAULT_COMMITMENT_FEE_RATE {
            return Err(ProcessingChannelError::InvalidParameter(format!(
                "Commitment fee rate is less than {}",
                DEFAULT_COMMITMENT_FEE_RATE,
            )));
        }

        let commitment_fee = calculate_commitment_tx_fee(
            open_channel.commitment_fee_rate,
            &open_channel.funding_udt_type_script,
        );

        let expected_minimal_reserved_ckb_amount = commitment_fee * 2;
        debug!(
            "expected_minimal_reserved_ckb_amount: {}, reserved_ckb_amount: {}",
            expected_minimal_reserved_ckb_amount, reserved_ckb_amount
        );
        if reserved_ckb_amount < expected_minimal_reserved_ckb_amount {
            return Err(ProcessingChannelError::InvalidParameter(format!(
                "Commitment fee rate is: {}, expect more CKB amount as reserved ckb amount expected to larger than {}, \
                or you can set a lower commitment fee rate",
                open_channel.commitment_fee_rate, expected_minimal_reserved_ckb_amount
            )));
        }

        Ok(())
    }

    async fn send_message_to_session(
        &self,
        session_id: SessionId,
        message: FiberMessage,
    ) -> crate::Result<()> {
        self.control
            .send_message_to(session_id, FIBER_PROTOCOL_ID, message.to_molecule_bytes())
            .await?;
        Ok(())
    }

    async fn send_message_to_peer(
        &self,
        peer_id: &PeerId,
        message: FiberMessage,
    ) -> crate::Result<()> {
        match self.get_peer_session(peer_id) {
            Some(session) => self.send_message_to_session(session, message).await,
            None => Err(Error::PeerNotFound(peer_id.clone())),
        }
    }

    async fn send_command_to_channel(
        &self,
        channel_id: Hash256,
        command: ChannelCommand,
    ) -> crate::Result<()> {
        match self.channels.get(&channel_id) {
            Some(actor) => {
                actor.send_message(ChannelActorMessage::Command(command))?;
                Ok(())
            }
            None => Err(Error::ChannelNotFound(channel_id)),
        }
    }

    async fn reestablish_channel(
        &mut self,
        peer_id: &PeerId,
        channel_id: Hash256,
    ) -> Result<ActorRef<ChannelActorMessage>, Error> {
        if let Some(actor) = self.channels.get(&channel_id) {
            debug!(
                "Channel {:x} already exists, skipping reestablishment",
                &channel_id
            );
            return Ok(actor.clone());
        }
        let remote_pubkey =
            self.get_peer_pubkey(peer_id)
                .ok_or(ProcessingChannelError::InvalidState(format!(
                    "Peer {:?}'s pubkey not found, this should never happen",
                    &peer_id
                )))?;

        debug!("Reestablishing channel {:x}", &channel_id);
        let (channel, _) = Actor::spawn_linked(
            None,
            ChannelActor::new(
                self.get_public_key(),
                remote_pubkey,
                self.network.clone(),
                self.store.clone(),
                self.channel_subscribers.clone(),
            ),
            ChannelInitializationParameter::ReestablishChannel(channel_id),
            self.network.get_cell(),
        )
        .await?;
        info!("channel {:x} reestablished successfully", &channel_id);
        self.on_channel_created(channel_id, peer_id, channel.clone());
        Ok(channel)
    }

    async fn on_peer_connected(
        &mut self,
        remote_peer_id: &PeerId,
        remote_pubkey: Pubkey,
        session: &SessionContext,
    ) {
        let store = self.store.clone();
        self.peer_session_map
            .insert(remote_peer_id.clone(), session.id);
        self.peer_pubkey_map
            .insert(remote_peer_id.clone(), remote_pubkey);

        if self.auto_announce {
            let message = self.get_or_create_new_node_announcement_message();
            debug!(
                "Auto announcing our node to peer {:?} (message: {:?})",
                remote_peer_id, &message
            );
            if let Err(e) = self
                .send_message_to_session(
                    session.id,
                    FiberMessage::BroadcastMessage(FiberBroadcastMessage::NodeAnnouncement(
                        message,
                    )),
                )
                .await
            {
                error!(
                    "Failed to send NodeAnnouncement message to peer {:?}: {:?}",
                    remote_peer_id, e
                );
            }
        } else {
            debug!(
                "Auto announcing is disabled, skipping node announcement to peer {:?}",
                remote_peer_id
            );
        }

        for channel_id in store.get_active_channel_ids_by_peer(remote_peer_id) {
            if let Err(e) = self.reestablish_channel(remote_peer_id, channel_id).await {
                error!("Failed to reestablish channel {:x}: {:?}", &channel_id, &e);
            }
        }
        self.maybe_sync_network_graph(remote_peer_id).await;
    }

    fn on_peer_disconnected(&mut self, id: &PeerId) {
        if let Some(session) = self.peer_session_map.remove(id) {
            if let Some(channel_ids) = self.session_channels_map.remove(&session) {
                for channel_id in channel_ids {
                    if let Some(channel) = self.channels.remove(&channel_id) {
                        let _ = channel.send_message(ChannelActorMessage::Event(
                            ChannelEvent::PeerDisconnected,
                        ));
                    }
                }
            }
        }
        self.maybe_tell_syncer_peer_disconnected(id);
    }

    async fn maybe_sync_network_graph(&mut self, peer_id: &PeerId) {
        if let NetworkSyncStatus::Running(state) = &mut self.sync_status {
            if let Some(_) = state
                .maybe_create_graph_syncer(peer_id, self.network.clone())
                .await
            {
                debug!("Created graph syncer to peer {:?}", peer_id);
            }
        }
    }

    fn maybe_tell_syncer_peer_disconnected(&self, peer_id: &PeerId) {
        if let NetworkSyncStatus::Running(ref state) = self.sync_status {
            if let Some(syncer) = state.get_graph_syncer(peer_id) {
                let _ = syncer.send_message(GraphSyncerMessage::PeerDisConnected);
            }
        }
    }

    fn maybe_tell_syncer_peer_disconnected_multiaddr(&self, multiaddr: &Multiaddr) {
        if let NetworkSyncStatus::Running(ref state) = self.sync_status {
            if let Some(peer_id) = state
                .pinned_syncing_peers
                .iter()
                .find(|(_p, a)| a == multiaddr)
                .map(|x| &x.0)
            {
                self.maybe_tell_syncer_peer_disconnected(peer_id);
            }
        }
    }

    fn maybe_finish_sync(&mut self) {
        if let NetworkSyncStatus::Running(state) = &self.sync_status {
            // TODO: It is better to sync with a few more peers to make sure we have the latest data.
            // But we may only be connected just one node.
            if state.succeeded >= 1 {
                debug!(
                    "All peers finished syncing, starting time {:?}, finishing time {:?}",
                    state.starting_time,
                    SystemTime::now()
                );
                self.network
                    .send_message(NetworkActorMessage::new_command(
                        NetworkActorCommand::MarkSyncingDone,
                    ))
                    .expect(ASSUME_NETWORK_MYSELF_ALIVE);
            }
        }
    }

    fn on_channel_created(
        &mut self,
        id: Hash256,
        peer_id: &PeerId,
        actor: ActorRef<ChannelActorMessage>,
    ) {
        if let Some(session) = self.get_peer_session(peer_id) {
            self.channels.insert(id, actor.clone());
            self.session_channels_map
                .entry(session)
                .or_default()
                .insert(id);
        }
        debug!("Channel {:x} created", &id);
        // Notify outside observers.
        self.network
            .send_message(NetworkActorMessage::new_event(
                NetworkActorEvent::NetworkServiceEvent(NetworkServiceEvent::ChannelCreated(
                    peer_id.clone(),
                    id,
                )),
            ))
            .expect(ASSUME_NETWORK_MYSELF_ALIVE);
    }

    async fn on_closing_transaction_pending(
        &mut self,
        channel_id: Hash256,
        peer_id: PeerId,
        transaction: TransactionView,
    ) {
        let tx_hash: Byte32 = transaction.hash();
        info!(
            "Channel ({:?}) to peer {:?} is closed. Broadcasting closing transaction ({:?}) now.",
            &channel_id, &peer_id, &tx_hash
        );
        let network: ActorRef<NetworkActorMessage> = self.network.clone();
        self.broadcast_tx_with_callback(transaction, move |result| {
            let message = match result {
                Ok(TraceTxResponse {
                    status:
                        TxStatus {
                            status: Status::Committed,
                            ..
                        },
                    ..
                }) => {
                    info!("Cloisng transaction {:?} confirmed", &tx_hash);
                    NetworkActorEvent::ClosingTransactionConfirmed(peer_id, channel_id, tx_hash)
                }
                Ok(status) => {
                    error!(
                        "Closing transaction {:?} failed to be confirmed with final status {:?}",
                        &tx_hash, &status
                    );
                    NetworkActorEvent::ClosingTransactionFailed(peer_id, channel_id, tx_hash)
                }
                Err(err) => {
                    error!("Failed to trace transaction {:?}: {:?}", &tx_hash, &err);
                    NetworkActorEvent::ClosingTransactionFailed(peer_id, channel_id, tx_hash)
                }
            };
            network
                .send_message(NetworkActorMessage::new_event(message))
                .expect(ASSUME_NETWORK_MYSELF_ALIVE);
        })
        .await;
    }

    async fn on_closing_transaction_confirmed(
        &mut self,
        peer_id: &PeerId,
        channel_id: &Hash256,
        tx_hash: Byte32,
    ) {
        self.channels.remove(channel_id);
        if let Some(session) = self.get_peer_session(peer_id) {
            if let Some(set) = self.session_channels_map.get_mut(&session) {
                set.remove(channel_id);
            }
        }
        self.send_message_to_channel_actor(
            *channel_id,
            None,
            ChannelActorMessage::Event(ChannelEvent::ClosingTransactionConfirmed),
        )
        .await;
        // Notify outside observers.
        self.network
            .send_message(NetworkActorMessage::new_event(
                NetworkActorEvent::NetworkServiceEvent(NetworkServiceEvent::ChannelClosed(
                    peer_id.clone(),
                    *channel_id,
                    tx_hash,
                )),
            ))
            .expect(ASSUME_NETWORK_MYSELF_ALIVE);
    }

    pub async fn on_open_channel_msg(
        &mut self,
        peer_id: PeerId,
        open_channel: OpenChannel,
    ) -> ProcessingChannelResult {
        self.check_open_ckb_parameters(&open_channel)?;

        if let Some(udt_type_script) = &open_channel.funding_udt_type_script {
            if !check_udt_script(udt_type_script) {
                return Err(ProcessingChannelError::InvalidParameter(format!(
                    "Invalid UDT type script: {:?}",
                    udt_type_script
                )));
            }
        }

        let id = open_channel.channel_id;
        if let Some(channel) = self.to_be_accepted_channels.get(&id) {
            warn!(
                "A channel from {:?} of id {:?} is already awaiting to be accepted: {:?}",
                &peer_id, &id, channel
            );
            return Err(ProcessingChannelError::InvalidParameter(format!(
                "A channel from {:?} of id {:?} is already awaiting to be accepted",
                &peer_id, &id,
            )));
        }
        debug!(
            "Channel from {:?} of id {:?} is now awaiting to be accepted: {:?}",
            &peer_id, &id, &open_channel
        );
        self.to_be_accepted_channels
            .insert(id, (peer_id.clone(), open_channel));
        // Notify outside observers.
        self.network
            .clone()
            .send_message(NetworkActorMessage::new_event(
                NetworkActorEvent::NetworkServiceEvent(
                    NetworkServiceEvent::ChannelPendingToBeAccepted(peer_id, id),
                ),
            ))
            .expect(ASSUME_NETWORK_MYSELF_ALIVE);
        Ok(())
    }

    async fn on_funding_transaction_pending(
        &mut self,
        transaction: Transaction,
        outpoint: OutPoint,
        channel_id: Hash256,
    ) {
        // Just a sanity check to ensure that no two channels are associated with the same outpoint.
        if let Some(old) = self.pending_channels.remove(&outpoint) {
            if old != channel_id {
                panic!("Trying to associate a new channel id {:?} with the same outpoint {:?} when old channel id is {:?}. Rejecting.", channel_id, outpoint, old);
            }
        }
        self.pending_channels.insert(outpoint.clone(), channel_id);
        // TODO: try to broadcast the transaction to the network.
        let transaction = transaction.into_view();
        let tx_hash: Byte32 = transaction.hash();
        debug!(
            "Funding transaction (outpoint {:?}) for channel {:?} is now ready. Broadcast it {:?} now.",
            &outpoint, &channel_id, &tx_hash
        );
        let network = self.network.clone();
        self.broadcast_tx_with_callback(transaction, move |result| {
            debug!("Funding transaction broadcast result: {:?}", &result);
            let message = match result {
                Ok(TraceTxResponse {
                    status:
                        TxStatus {
                            status: Status::Committed,
                            ..
                        },
                    ..
                }) => {
                    info!("Funding transaction {:?} confirmed", &tx_hash);
                    NetworkActorEvent::FundingTransactionConfirmed(outpoint)
                }
                Ok(status) => {
                    error!(
                        "Funding transaction {:?} failed to be confirmed with final status {:?}",
                        &tx_hash, &status
                    );
                    NetworkActorEvent::FundingTransactionFailed(outpoint)
                }
                Err(err) => {
                    error!("Failed to trace transaction {:?}: {:?}", &tx_hash, &err);
                    NetworkActorEvent::FundingTransactionFailed(outpoint)
                }
            };

            // Notify outside observers.
            network
                .send_message(NetworkActorMessage::new_event(message))
                .expect(ASSUME_NETWORK_MYSELF_ALIVE);
        })
        .await;
    }

    async fn on_commitment_transaction_pending(
        &mut self,
        transaction: Transaction,
        channel_id: Hash256,
    ) {
        let transaction = transaction.into_view();
        let tx_hash: Byte32 = transaction.hash();
        debug!(
            "Commitment transaction for channel {:?} is now ready. Broadcast it {:?} now.",
            &channel_id, &tx_hash
        );

        let network = self.network.clone();
        self.broadcast_tx_with_callback(transaction, move |result| {
            let message = match result {
                Ok(TraceTxResponse {
                    status:
                        TxStatus {
                            status: Status::Committed,
                            ..
                        },
                    ..
                }) => {
                    info!("Commitment transaction {:?} confirmed", tx_hash,);
                    NetworkActorEvent::CommitmentTransactionConfirmed(tx_hash.into(), channel_id)
                }
                Ok(status) => {
                    error!(
                        "Commitment transaction {:?} failed to be confirmed with final status {:?}",
                        &tx_hash, &status
                    );
                    NetworkActorEvent::CommitmentTransactionFailed(channel_id, tx_hash)
                }
                Err(err) => {
                    error!(
                        "Failed to trace commitment transaction {:?}: {:?}",
                        &tx_hash, &err
                    );
                    NetworkActorEvent::CommitmentTransactionFailed(channel_id, tx_hash)
                }
            };
            network
                .send_message(NetworkActorMessage::new_event(message))
                .expect(ASSUME_NETWORK_MYSELF_ALIVE);
        })
        .await;
    }

    async fn on_funding_transaction_confirmed(&mut self, outpoint: OutPoint) {
        debug!("Funding transaction is confirmed: {:?}", &outpoint);
        let channel_id = match self.pending_channels.remove(&outpoint) {
            Some(channel_id) => channel_id,
            None => {
                warn!(
                    "Funding transaction confirmed for outpoint {:?} but no channel found",
                    &outpoint
                );
                return;
            }
        };
        self.send_message_to_channel_actor(
            channel_id,
            None,
            ChannelActorMessage::Event(ChannelEvent::FundingTransactionConfirmed),
        )
        .await;
    }

    async fn on_commitment_transaction_confirmed(&mut self, tx_hash: Hash256, channel_id: Hash256) {
        debug!("Commitment transaction is confirmed: {:?}", tx_hash);
        self.send_message_to_channel_actor(
            channel_id,
            None,
            ChannelActorMessage::Event(ChannelEvent::CommitmentTransactionConfirmed),
        )
        .await;
    }

    async fn send_message_to_channel_actor(
        &mut self,
        channel_id: Hash256,
        // Sometimes we need to know the peer id in order to send the message to the channel actor.
        peer_id: Option<&PeerId>,
        message: ChannelActorMessage,
    ) {
        match self.channels.get(&channel_id) {
            None => match (message, peer_id) {
                // There is some chance that the peer send a message related to a channel that is not created yet,
                // e.g. when we just started trying to reestablish channel, we may have
                // no reference to that channel yet.
                // We should stash the message and process it later.
                // TODO: ban the adversary who constantly send messages related to non-existing channels.
                (
                    ChannelActorMessage::PeerMessage(FiberChannelMessage::ReestablishChannel(r)),
                    Some(remote_peer_id),
                ) if self.store.get_channel_actor_state(&channel_id).is_some() => {
                    debug!("Received a ReestablishChannel message for channel {:?} which has persisted state, but no corresponding channel actor, starting it now", &channel_id);
                    match self.reestablish_channel(remote_peer_id, channel_id).await {
                        Ok(actor) => {
                            actor
                                .send_message(ChannelActorMessage::PeerMessage(
                                    FiberChannelMessage::ReestablishChannel(r),
                                ))
                                .expect("channel actor alive");
                        }
                        Err(e) => {
                            error!("Failed to reestablish channel {:x}: {:?}", &channel_id, &e);
                        }
                    }
                }
                (message, _) => {
                    error!(
                            "Failed to send message to channel actor: channel {:?} not found, message: {:?}",
                            &channel_id, &message,
                        );
                }
            },
            Some(actor) => {
                actor.send_message(message).expect("channel actor alive");
            }
        }
    }
}

pub struct NetworkActorStartArguments {
    pub config: FiberConfig,
    pub tracker: TaskTracker,
    pub channel_subscribers: ChannelSubscribers,
}

#[rasync_trait]
impl<S> Actor for NetworkActor<S>
where
    S: ChannelActorStateStore
        + NetworkGraphStateStore
        + InvoiceStore
        + Clone
        + Send
        + Sync
        + 'static,
{
    type Msg = NetworkActorMessage;
    type State = NetworkActorState<S>;
    type Arguments = NetworkActorStartArguments;

    async fn pre_start(
        &self,
        myself: ActorRef<Self::Msg>,
        args: Self::Arguments,
    ) -> Result<Self::State, ActorProcessingErr> {
        let NetworkActorStartArguments {
            config,
            tracker,
            channel_subscribers,
        } = args;
        let now = SystemTime::now()
            .duration_since(SystemTime::UNIX_EPOCH)
            .expect("SystemTime::now() should after UNIX_EPOCH");
        let kp = config
            .read_or_generate_secret_key()
            .expect("read or generate secret key");
        let private_key = <[u8; 32]>::try_from(kp.as_ref())
            .expect("valid length for key")
            .into();
        let entropy = blake2b_hash_with_salt(
            [kp.as_ref(), now.as_nanos().to_le_bytes().as_ref()]
                .concat()
                .as_slice(),
            b"FIBER_NETWORK_ENTROPY",
        );
        let secio_kp = SecioKeyPair::from(kp);
        let secio_pk = secio_kp.public_key();
        let handle = Handle::new(myself.clone());
        let mut service = ServiceBuilder::default()
            .insert_protocol(handle.clone().create_meta(FIBER_PROTOCOL_ID))
            .handshake_type(secio_kp.into())
            .build(handle);
        let mut listening_addr = service
            .listen(
                MultiAddr::from_str(config.listening_addr())
                    .expect("valid tentacle listening address"),
            )
            .await
            .expect("listen tentacle");

        trace!("debug secio_pk: {:?}", secio_pk);
        let my_peer_id: PeerId = PeerId::from(secio_pk);
        listening_addr.push(Protocol::P2P(Cow::Owned(my_peer_id.clone().into_bytes())));
        let mut announced_addrs = Vec::with_capacity(config.announced_addrs.len() + 1);
        if config.announce_listening_addr() {
            announced_addrs.push(listening_addr.clone());
        }
        for listen_addr in &config.announced_addrs {
            let mut multiaddr =
                MultiAddr::from_str(listen_addr.as_str()).expect("valid announced listen addr");
            multiaddr.push(Protocol::P2P(Cow::Owned(my_peer_id.clone().into_bytes())));
            announced_addrs.push(multiaddr);
        }
        info!(
            "Started listening tentacle on {:?}, peer id {:?}, announced addresses {:?}",
            &listening_addr, &my_peer_id, &announced_addrs
        );

        let control = service.control().to_owned();

        myself
            .send_message(NetworkActorMessage::new_event(
                NetworkActorEvent::NetworkServiceEvent(NetworkServiceEvent::NetworkStarted(
                    my_peer_id.clone(),
                    listening_addr.clone(),
                    announced_addrs.clone(),
                )),
            ))
            .expect(ASSUME_NETWORK_MYSELF_ALIVE);

        tracker.spawn(async move {
            service.run().await;
            debug!("Tentacle service shutdown");
        });

        let graph = self.network_graph.read().await;
        let peers_to_sync_network_graph = graph
            .get_peers_to_sync_network_graph()
            .into_iter()
            .map(|(a, b)| (a.clone(), b.clone()))
            .collect();
        let height = graph.get_best_height();
        let last_update = graph.get_last_update_timestamp();
        debug!(
            "Trying to sync network graph with peers {:?} with height {} and last update {:?}",
            &peers_to_sync_network_graph, &height, &last_update
        );

        let chain_actor = self.chain_actor.clone();
        let current_block_number = call!(chain_actor, CkbChainMessage::GetCurrentBlockNumber, ())
            .expect(ASSUME_CHAIN_ACTOR_ALWAYS_ALIVE_FOR_NOW)
            .expect("Get current block number from chain");
        let state = NetworkActorState {
            store: self.store.clone(),
            node_name: config.announced_node_name,
            peer_id: my_peer_id,
            announced_addrs,
            auto_announce: config.auto_announce_node(),
            last_node_announcement_message: None,
            private_key,
            entropy,
            network: myself.clone(),
            control,
            peer_session_map: Default::default(),
            peer_pubkey_map: Default::default(),
            session_channels_map: Default::default(),
            channels: Default::default(),
            outpoint_channel_map: Default::default(),
            to_be_accepted_channels: Default::default(),
            pending_channels: Default::default(),
            chain_actor,
            open_channel_auto_accept_min_ckb_funding_amount: config
                .open_channel_auto_accept_min_ckb_funding_amount(),
            auto_accept_channel_ckb_funding_amount: config.auto_accept_channel_ckb_funding_amount(),
            tlc_locktime_expiry_delta: config.tlc_locktime_expiry_delta(),
            tlc_min_value: config.tlc_min_value(),
            tlc_max_value: config.tlc_max_value(),
            tlc_fee_proportional_millionths: config.tlc_fee_proportional_millionths(),
            broadcasted_messages: Default::default(),
            channel_subscribers,
            next_request_id: Default::default(),
            broadcast_message_responses: Default::default(),
            original_requests: Default::default(),
            sync_status: NetworkSyncStatus::new(
                height,
                current_block_number,
                last_update,
                peers_to_sync_network_graph,
            ),
            broadcasted_message_queue: Default::default(),
        };

        // load the connected peers from the network graph
        let peers = graph.get_connected_peers();
        // TODO: we need to bootstrap the network if no peers are connected.
        if peers.is_empty() {
            warn!("No connected peers found in the network graph");
        }
        for (_peer_id, addr) in peers {
            myself.send_message(NetworkActorMessage::new_command(
                NetworkActorCommand::ConnectPeer(addr.clone()),
            ))?;
        }

        let announce_node_interval_seconds = config.announce_node_interval_seconds();
        if announce_node_interval_seconds > 0 {
            myself.send_interval(Duration::from_secs(announce_node_interval_seconds), || {
                NetworkActorMessage::new_command(NetworkActorCommand::BroadcastLocalInfo(
                    LocalInfoKind::NodeAnnouncement,
                ))
            });
        }

        Ok(state)
    }

    async fn handle(
        &self,
        myself: ActorRef<Self::Msg>,
        message: Self::Msg,
        state: &mut Self::State,
    ) -> Result<(), ActorProcessingErr> {
        match message {
            NetworkActorMessage::Event(event) => {
                if let Err(err) = self.handle_event(myself, state, event).await {
                    error!("Failed to handle ckb network event: {}", err);
                }
            }
            NetworkActorMessage::Command(command) => {
                if let Err(err) = self.handle_command(myself, state, command).await {
                    error!("Failed to handle ckb network command: {}", err);
                }
            }
        }
        Ok(())
    }

    async fn post_stop(
        &self,
        _myself: ActorRef<Self::Msg>,
        state: &mut Self::State,
    ) -> Result<(), ActorProcessingErr> {
        if let Err(err) = state.control.close().await {
            error!("Failed to close tentacle service: {}", err);
        }
        debug!("Network service for {:?} shutdown", state.peer_id);
        Ok(())
    }

    async fn handle_supervisor_evt(
        &self,
        _myself: ActorRef<Self::Msg>,
        message: SupervisionEvent,
        _state: &mut Self::State,
    ) -> Result<(), ActorProcessingErr> {
        match message {
            SupervisionEvent::ActorTerminated(who, _, _) => {
                debug!("Actor {:?} terminated", who);
            }
            SupervisionEvent::ActorPanicked(who, _) => {
                error!("Actor {:?} panicked", who);
            }
            _ => {}
        }
        Ok(())
    }
}

#[derive(Clone, Debug)]
struct Handle {
    actor: ActorRef<NetworkActorMessage>,
}

impl Handle {
    pub fn new(actor: ActorRef<NetworkActorMessage>) -> Self {
        Self { actor }
    }

    fn send_actor_message(&self, message: NetworkActorMessage) {
        // If we are closing the whole network service, we may have already stopped the network actor.
        // In that case the send_message will fail.
        // Ideally, we should close tentacle network service first, then stop the network actor.
        // But ractor provides only api for `post_stop` instead of `pre_stop`.
        let _ = self.actor.send_message(message);
    }

    fn emit_event(&self, event: NetworkServiceEvent) {
        self.send_actor_message(NetworkActorMessage::Event(
            NetworkActorEvent::NetworkServiceEvent(event),
        ));
    }

    fn create_meta(self, id: ProtocolId) -> ProtocolMeta {
        MetaBuilder::new()
            .id(id)
            .service_handle(move || {
                let handle = Box::new(self);
                ProtocolHandle::Callback(handle)
            })
            .build()
    }
}

#[async_trait]
impl ServiceProtocol for Handle {
    async fn init(&mut self, _context: &mut ProtocolContext) {}

    async fn connected(&mut self, context: ProtocolContextMutRef<'_>, version: &str) {
        let session = context.session;
        info!(
            "proto id [{}] open on session [{}], address: [{}], type: [{:?}], version: {}",
            context.proto_id, session.id, session.address, session.ty, version
        );

        if let Some(remote_pubkey) = context.session.remote_pubkey.clone() {
            let remote_peer_id = PeerId::from_public_key(&remote_pubkey);
            self.send_actor_message(NetworkActorMessage::new_event(
                NetworkActorEvent::PeerConnected(
                    remote_peer_id,
                    remote_pubkey.into(),
                    context.session.clone(),
                ),
            ));
        } else {
            warn!("Peer connected without remote pubkey {:?}", context.session);
        }
    }

    async fn disconnected(&mut self, context: ProtocolContextMutRef<'_>) {
        info!(
            "proto id [{}] close on session [{}]",
            context.proto_id, context.session.id
        );

        match context.session.remote_pubkey.as_ref() {
            Some(pubkey) => {
                let peer_id = PeerId::from_public_key(pubkey);
                self.send_actor_message(NetworkActorMessage::new_event(
                    NetworkActorEvent::PeerDisconnected(peer_id, context.session.clone()),
                ));
            }
            None => {
                unreachable!("Received message without remote pubkey");
            }
        }
    }

    async fn received(&mut self, context: ProtocolContextMutRef<'_>, data: Bytes) {
        let msg = unwrap_or_return!(FiberMessage::from_molecule_slice(&data), "parse message");
        match context.session.remote_pubkey.as_ref() {
            Some(pubkey) => {
                let peer_id = PeerId::from_public_key(pubkey);
                self.send_actor_message(NetworkActorMessage::new_event(
                    NetworkActorEvent::PeerMessage(peer_id, msg),
                ));
            }
            None => {
                unreachable!("Received message without remote pubkey");
            }
        }
    }

    async fn notify(&mut self, _context: &mut ProtocolContext, _token: u64) {}
}

#[async_trait]
impl ServiceHandle for Handle {
    async fn handle_error(&mut self, _context: &mut ServiceContext, error: ServiceError) {
        self.emit_event(NetworkServiceEvent::ServiceError(error));
    }
    async fn handle_event(&mut self, _context: &mut ServiceContext, event: ServiceEvent) {
        self.emit_event(NetworkServiceEvent::ServiceEvent(event));
    }
}

pub(crate) fn emit_service_event(
    network: &ActorRef<NetworkActorMessage>,
    event: NetworkServiceEvent,
) {
    network
        .send_message(NetworkActorMessage::new_event(
            NetworkActorEvent::NetworkServiceEvent(event),
        ))
        .expect(ASSUME_NETWORK_MYSELF_ALIVE);
}

pub async fn start_network<
    S: ChannelActorStateStore + NetworkGraphStateStore + InvoiceStore + Clone + Send + Sync + 'static,
>(
    config: FiberConfig,
    chain_actor: ActorRef<CkbChainMessage>,
    event_sender: mpsc::Sender<NetworkServiceEvent>,
    tracker: TaskTracker,
    root_actor: ActorCell,
    store: S,
    channel_subscribers: ChannelSubscribers,
    network_graph: Arc<RwLock<NetworkGraph<S>>>,
) -> ActorRef<NetworkActorMessage> {
    let my_pubkey = config.public_key();
    let my_peer_id = PeerId::from_public_key(&my_pubkey);

    let (actor, _handle) = Actor::spawn_linked(
        Some(format!("Network {}", my_peer_id)),
        NetworkActor::new(event_sender, chain_actor, store, network_graph),
        NetworkActorStartArguments {
            config,
            tracker,
            channel_subscribers,
        },
        root_actor,
    )
    .await
    .expect("Failed to start network actor");

    actor
}<|MERGE_RESOLUTION|>--- conflicted
+++ resolved
@@ -69,17 +69,10 @@
 use crate::fiber::channel::{
     AddTlcCommand, AddTlcResponse, TxCollaborationCommand, TxUpdateCommand,
 };
-<<<<<<< HEAD
 use crate::fiber::graph::{ChannelInfo, NodeInfo, PaymentSession, PaymentSessionStatus};
-use crate::fiber::types::{secp256k1_instance, FiberChannelMessage, OnionPacket, TxSignatures};
-=======
-use crate::fiber::graph::{ChannelInfo, NodeInfo, PaymentSession};
-use crate::fiber::types::{
-    secp256k1_instance, FiberChannelMessage, PaymentOnionPacket, PeeledPaymentOnionPacket,
-    TxSignatures,
-};
+use crate::fiber::types::{secp256k1_instance, FiberChannelMessage, TxSignatures};
+use crate::fiber::types::{PaymentOnionPacket, PeeledPaymentOnionPacket};
 use crate::fiber::KeyPair;
->>>>>>> 832a4033
 use crate::invoice::{CkbInvoice, InvoiceStore};
 use crate::{unwrap_or_return, Error};
 
@@ -151,19 +144,14 @@
     ),
     // Send a command to a channel.
     ControlFiberChannel(ChannelCommandWithId),
-<<<<<<< HEAD
-    SendOnionPacket(SendOnionPacketCommand, RpcReplyPort<Result<u64, String>>),
-=======
-    // SendPaymentOnionPacket(peeled_packet_buf, previous_tlc),
     // The first parameter is the peeled onion in binary via `PeeledOnionPacket::serialize`. `PeeledOnionPacket::current`
     // is for the current node.
-    SendPaymentOnionPacket(Vec<u8>, Option<(Hash256, u64)>),
+    SendPaymentOnionPacket(SendOnionPacketCommand, RpcReplyPort<Result<u64, String>>),
     PeelPaymentOnionPacket(
         Vec<u8>, // onion_packet
         Hash256, // payment_hash
         RpcReplyPort<Result<PeeledPaymentOnionPacket, String>>,
     ),
->>>>>>> 832a4033
     UpdateChannelFunding(Hash256, Transaction, FundingRequest),
     SignTx(PeerId, Hash256, Transaction, Option<Vec<Vec<u8>>>),
     // Broadcast node/channel information.
@@ -1254,50 +1242,9 @@
             }
 
             // TODO: we should check the OnionPacket is valid or not, only the current node can decrypt it.
-<<<<<<< HEAD
-            NetworkActorCommand::SendOnionPacket(command, reply) => {
-                info!("send onion packet: {:?}", command);
+            NetworkActorCommand::SendPaymentOnionPacket(command, reply) => {
                 self.handle_onion_packet_send_command(state, command, reply)
                     .await;
-=======
-            NetworkActorCommand::SendPaymentOnionPacket(peeled_packet_buf, previous_tlc) => {
-                if let Ok(peeled_packet) = PeeledPaymentOnionPacket::deserialize(&peeled_packet_buf)
-                {
-                    let current_hop_info = peeled_packet.current;
-                    debug!("Processing onion packet info: {:?}", current_hop_info);
-                    let channel_outpoint = &current_hop_info
-                        .channel_outpoint
-                        .expect("valid onion packet contains channel outpoint");
-                    let channel_id = match state.outpoint_channel_map.get(channel_outpoint) {
-                        Some(channel_id) => channel_id,
-                        None => {
-                            // TODO: Return error to the sender. This is a payment failure.
-                            error!("Failed to process onion packet: channel id not found for channel outpoint {:?}. Are we connected to the peer?", channel_outpoint);
-                            return Ok(());
-                        }
-                    };
-                    let (send, recv) = oneshot::channel::<Result<AddTlcResponse, String>>();
-                    let rpc_reply = RpcReplyPort::from(send);
-                    let command = ChannelCommand::AddTlc(
-                        AddTlcCommand {
-                            amount: current_hop_info.amount,
-                            preimage: None,
-                            payment_hash: Some(current_hop_info.payment_hash),
-                            expiry: current_hop_info.expiry.into(),
-                            hash_algorithm: current_hop_info.tlc_hash_algorithm,
-                            onion_packet: peeled_packet
-                                .next
-                                .map(|next| next.data)
-                                .unwrap_or_default(),
-                            previous_tlc,
-                        },
-                        rpc_reply,
-                    );
-                    state.send_command_to_channel(*channel_id, command).await?;
-                    let res = recv.await.expect("recv add tlc response");
-                    info!("send onion packet: {:?}", res);
-                }
->>>>>>> 832a4033
             }
             NetworkActorCommand::PeelPaymentOnionPacket(onion_packet, payment_hash, reply) => {
                 let response = PaymentOnionPacket::new(onion_packet)
@@ -1507,7 +1454,7 @@
                 let _ = reply.send(signature);
             }
             NetworkActorCommand::SendPayment(payment_request, reply) => {
-                match self.on_send_payment(state, myself, payment_request).await {
+                match self.on_send_payment(state, payment_request).await {
                     Ok(payment) => {
                         let _ = reply.send(Ok(payment));
                     }
@@ -1897,67 +1844,61 @@
             packet,
             previous_tlc,
         } = command;
-        if let Ok(mut onion_packet) = OnionPacket::deserialize(&packet) {
-            if let Ok(info) = onion_packet.shift() {
-                debug!("Processing onion packet info: {:?}", info);
-                let channel_outpoint = &info
-                    .channel_outpoint
-                    .expect("valid onion packet contains channel outpoint");
-                let channel_id = match state.outpoint_channel_map.get(channel_outpoint) {
-                    Some(channel_id) => channel_id,
-                    None => {
-                        error!(
+        let res = if let Ok(peeled_packet) = PeeledPaymentOnionPacket::deserialize(&packet) {
+            let info = peeled_packet.current;
+            debug!("Processing onion packet info: {:?}", info);
+
+            let channel_outpoint = &info
+                .channel_outpoint
+                .expect("valid onion packet contains channel outpoint");
+            let channel_id = match state.outpoint_channel_map.get(channel_outpoint) {
+                Some(channel_id) => channel_id,
+                None => {
+                    error!(
                             "Failed to process onion packet: channel id not found for channel outpoint {:?}. \
                             Are we connected to the peer?",
                             channel_outpoint
                         );
-                        reply
-                            .send(Err("channel id not found".to_string()))
-                            .expect("send add tlc response");
-                        return;
-                    }
-                };
-                let (send, recv) = oneshot::channel::<Result<AddTlcResponse, String>>();
-                let rpc_reply = RpcReplyPort::from(send);
-                let command = ChannelCommand::AddTlc(
-                    AddTlcCommand {
-                        amount: info.amount,
-                        preimage: None,
-                        payment_hash: Some(info.payment_hash),
-                        expiry: info.expiry.into(),
-                        hash_algorithm: info.tlc_hash_algorithm,
-                        onion_packet: onion_packet.serialize(),
-                        previous_tlc,
-                    },
-                    rpc_reply,
-                );
-
-                // we have already checked the channel_id is valid
-                state
-                    .send_command_to_channel(*channel_id, command)
-                    .await
-                    .expect("send command failed");
-
-                let res = recv.await;
-                info!("send onion packet: {:?}", res);
-                let res = match res {
-                    Ok(Ok(res)) => Ok(res.tlc_id),
-                    Ok(Err(err)) => Err(err),
-                    Err(e) => Err(e.to_string()),
-                };
-                reply.send(res).expect("send error");
+                    reply
+                        .send(Err("channel id not found".to_string()))
+                        .expect("send add tlc response");
+                    return;
+                }
+            };
+            let (send, recv) = oneshot::channel::<Result<AddTlcResponse, String>>();
+            let rpc_reply = RpcReplyPort::from(send);
+            let command = ChannelCommand::AddTlc(
+                AddTlcCommand {
+                    amount: info.amount,
+                    preimage: None,
+                    payment_hash: Some(info.payment_hash),
+                    expiry: info.expiry.into(),
+                    hash_algorithm: info.tlc_hash_algorithm,
+                    onion_packet: peeled_packet.next.map(|next| next.data).unwrap_or_default(),
+                    previous_tlc,
+                },
+                rpc_reply,
+            );
+
+            // we have already checked the channel_id is valid
+            state
+                .send_command_to_channel(*channel_id, command)
+                .await
+                .expect("send command failed");
+
+            match recv.await.expect("recv error") {
+                Ok(res) => Ok(res.tlc_id),
+                Err(e) => Err(e.to_string()),
             }
         } else {
             info!("onion packet is empty, ignore it");
-            reply
-                .send(Err("onion packet is empty".to_string()))
-                .expect("send error");
-        }
+            Err("onion packet is empty".to_string())
+        };
+        reply.send(res).expect("send error");
     }
 
     fn on_tlc_remove_received(&self, payment_hash: Hash256, remove_tlc: RemoveTlc) {
-        let payment_session = self.store.get_payment_session(payment_hash);
-        if let Some(mut payment_session) = payment_session {
+        if let Some(mut payment_session) = self.store.get_payment_session(payment_hash) {
             if payment_session.status == PaymentSessionStatus::Inflight {
                 if matches!(remove_tlc.reason, RemoveTlcReason::RemoveTlcFulfill(_)) {
                     payment_session.set_status(PaymentSessionStatus::Success);
@@ -1994,7 +1935,6 @@
     async fn on_send_payment(
         &self,
         state: &mut NetworkActorState<S>,
-        _my_self: ActorRef<NetworkActorMessage>,
         payment_request: SendPaymentCommand,
     ) -> Result<SendPaymentResponse, Error> {
         let graph = self.network_graph.read().await;
@@ -2015,15 +1955,14 @@
             }
         }
 
-<<<<<<< HEAD
         let mut payment_session = PaymentSession::new(payment_data.clone(), 5);
         self.store.insert_payment_session(payment_session.clone());
 
         let mut error = None;
         for _i in 0..payment_session.try_limit {
             payment_session.retried_times += 1;
-            let onion_path = graph.build_route(payment_data.clone());
-            let onion_path = match onion_path {
+            let hops_infos = graph.build_route(payment_data.clone());
+            let hops_infos = match hops_infos {
                 Err(e) => {
                     error!("Failed to build route: {:?}", e);
                     payment_session.set_status(PaymentSessionStatus::Failed);
@@ -2039,11 +1978,19 @@
                 }
             };
 
-            let onion_packet = OnionPacket::new(onion_path).serialize();
+            // generate session key
+            let session_key = Privkey::from_slice(KeyPair::generate_random_key().as_ref());
+            let peeled_packet = PeeledPaymentOnionPacket::create(
+                session_key,
+                hops_infos,
+                &Secp256k1::signing_only(),
+            )
+            .map_err(|err| Error::InvalidOnionPacket(err))?;
+
             let (send, recv) = oneshot::channel::<Result<u64, String>>();
             let rpc_reply = RpcReplyPort::from(send);
             let command = SendOnionPacketCommand {
-                packet: onion_packet.clone(),
+                packet: peeled_packet.serialize(),
                 previous_tlc: None,
             };
             self.handle_onion_packet_send_command(state, command, rpc_reply)
@@ -2077,10 +2024,6 @@
                     continue;
                 }
                 Ok(_) => {
-                    info!(
-                        "send_payment: {:?} => onion packet sent: {:?}",
-                        payment_data.payment_hash, onion_packet
-                    );
                     payment_session.set_status(PaymentSessionStatus::Inflight);
                     self.store.insert_payment_session(payment_session.clone());
                     let response = SendPaymentResponse {
@@ -2096,22 +2039,6 @@
         payment_session.set_status(PaymentSessionStatus::Failed);
         self.store.insert_payment_session(payment_session);
         return error.expect("expect error details");
-=======
-        let hops_infos = graph.build_route(payment_request.clone())?;
-        assert!(!hops_infos.is_empty());
-
-        // generate session key
-        let session_key = Privkey::from_slice(KeyPair::generate_random_key().as_ref());
-        let peeled_packet =
-            PeeledPaymentOnionPacket::create(session_key, hops_infos, &Secp256k1::signing_only())
-                .map_err(|err| Error::InvalidOnionPacket(err))?;
-
-        let res = my_self.send_message(NetworkActorMessage::Command(
-            NetworkActorCommand::SendPaymentOnionPacket(peeled_packet.serialize(), None),
-        ));
-        info!("send_payment: {:?} => result: {:?}", payment_request, res);
-        Ok(payment_session.payment_hash())
->>>>>>> 832a4033
     }
 }
 
