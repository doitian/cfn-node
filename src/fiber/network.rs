--- conflicted
+++ resolved
@@ -2655,19 +2655,6 @@
         });
     }
 
-<<<<<<< HEAD
-    async fn get_funding_lock_script(&self) -> Script {
-        call!(
-            self.chain_actor,
-            CkbChainMessage::GetFundingSourceScript,
-            ()
-        )
-        .expect(ASSUME_CHAIN_ACTOR_ALWAYS_ALIVE_FOR_NOW)
-        .expect("Get funding source script from chain")
-    }
-
-=======
->>>>>>> 8015b035
     fn get_peer_session(&self, peer_id: &PeerId) -> Option<SessionId> {
         self.peer_session_map.get(peer_id).cloned()
     }
