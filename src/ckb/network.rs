use ckb_jsonrpc_types::Status;
use ckb_types::core::TransactionView;
use ckb_types::packed::{OutPoint, Script, Transaction};
use ckb_types::prelude::{IntoTransactionView, Pack, Unpack};
use tracing::{debug, error, info, warn};

use ractor::{
    async_trait as rasync_trait, call_t, Actor, ActorCell, ActorProcessingErr, ActorRef,
    RpcReplyPort, SupervisionEvent,
};
use std::collections::{HashMap, HashSet};
use std::sync::atomic::{AtomicU64, Ordering};
use std::time::SystemTime;
use tentacle::secio::SecioKeyPair;

use tentacle::{
    async_trait,
    builder::{MetaBuilder, ServiceBuilder},
    bytes::Bytes,
    context::SessionContext,
    context::{ProtocolContext, ProtocolContextMutRef, ServiceContext},
    multiaddr::Multiaddr,
    secio::PeerId,
    service::{
        ProtocolHandle, ProtocolMeta, ServiceAsyncControl, ServiceError, ServiceEvent,
        TargetProtocol,
    },
    traits::{ServiceHandle, ServiceProtocol},
    ProtocolId, SessionId,
};

use tokio::sync::{mpsc, oneshot};
use tokio_util::task::TaskTracker;

use super::channel::{
    AcceptChannelParameter, ChannelActorMessage, ChannelActorStateStore, ChannelCommandWithId,
    ChannelEvent, OpenChannelParameter, ProcessingChannelError, ProcessingChannelResult,
    DEFAULT_COMMITMENT_FEE_RATE, DEFAULT_FEE_RATE,
};
use super::key::blake2b_hash_with_salt;
use super::types::{Hash256, OpenChannel};
use super::{
    channel::{ChannelActor, ChannelCommand, ChannelInitializationParameter},
    types::CFNMessage,
    CkbConfig,
};

use crate::ckb::channel::{TxCollaborationCommand, TxUpdateCommand};
use crate::ckb::config::{DEFAULT_CHANNEL_MINIMAL_CKB_AMOUNT, DEFAULT_UDT_MINIMAL_CKB_AMOUNT};
use crate::ckb::types::TxSignatures;
use crate::ckb_chain::contracts::{check_udt_script, is_udt_type_auto_accept};
use crate::ckb_chain::{CkbChainMessage, FundingRequest, FundingTx, TraceTxRequest};
use crate::{unwrap_or_return, Error};

pub const CFN_PROTOCOL_ID: ProtocolId = ProtocolId::new(42);

pub const DEFAULT_CHAIN_ACTOR_TIMEOUT: u64 = 60000;

// This is a temporary way to document that we assume the chain actor is always alive.
// We may later relax this assumption. At the moment, if the chain actor fails, we
// should panic with this message, and later we may find all references to this message
// to make sure that we handle the case where the chain actor is not alive.
const ASSUME_CHAIN_ACTOR_ALWAYS_ALIVE_FOR_NOW: &str =
    "We currently assume that chain actor is always alive, but it failed. This is a known issue.";

const ASSUME_NETWORK_MYSELF_ALIVE: &str = "network actor myself alive";

#[derive(Debug)]
pub struct OpenChannelResponse {
    pub channel_id: Hash256,
}

#[derive(Debug)]
pub struct AcceptChannelResponse {
    pub old_channel_id: Hash256,
    pub new_channel_id: Hash256,
}

/// The struct here is used both internally and as an API to the outside world.
/// If we want to send a reply to the caller, we need to wrap the message with
/// a RpcReplyPort. Since outsider users have no knowledge of RpcReplyPort, we
/// need to hide it from the API. So in case a reply is needed, we need to put
/// an optional RpcReplyPort in the of the definition of this message.
#[derive(Debug)]
pub enum NetworkActorCommand {
    /// Network commands
    ConnectPeer(Multiaddr),
    DisconnectPeer(PeerId),
    // For internal use and debugging only. Most of the messages requires some
    // changes to local state. Even if we can send a message to a peer, some
    // part of the local state is not changed.
    SendCFNMessage(CFNMessageWithPeerId),
    // Open a channel to a peer.
    OpenChannel(
        OpenChannelCommand,
        RpcReplyPort<Result<OpenChannelResponse, String>>,
    ),
    // Accept a channel to a peer.
    AcceptChannel(
        AcceptChannelCommand,
        RpcReplyPort<Result<AcceptChannelResponse, String>>,
    ),
    // Send a command to a channel.
    ControlCfnChannel(ChannelCommandWithId),
    UpdateChannelFunding(Hash256, Transaction, FundingRequest),
    SignTx(PeerId, Hash256, Transaction, Option<Vec<Vec<u8>>>),
}

#[derive(Debug)]
pub struct OpenChannelCommand {
    pub peer_id: PeerId,
    pub funding_amount: u128,
    pub funding_udt_type_script: Option<Script>,
    pub commitment_fee_rate: Option<u64>,
    pub funding_fee_rate: Option<u64>,
}

#[derive(Debug)]
pub struct AcceptChannelCommand {
    pub temp_channel_id: Hash256,
    pub funding_amount: u128,
}

impl NetworkActorMessage {
    pub fn new_event(event: NetworkActorEvent) -> Self {
        Self::Event(event)
    }

    pub fn new_command(command: NetworkActorCommand) -> Self {
        Self::Command(command)
    }
}

#[derive(Debug)]
pub enum NetworkServiceEvent {
    ServiceError(ServiceError),
    ServiceEvent(ServiceEvent),
    NetworkStarted(PeerId, Multiaddr),
    PeerConnected(PeerId, Multiaddr),
    PeerDisConnected(PeerId, Multiaddr),
    ChannelCreated(PeerId, Hash256),
    ChannelPendingToBeAccepted(PeerId, Hash256),
    ChannelReady(PeerId, Hash256),
    ChannelShutDown(PeerId, Hash256),
    ChannelClosed(PeerId, Hash256, TransactionView),
    // We should sign a commitment transaction and send it to the other party.
    CommitmentSignaturePending(PeerId, Hash256, u64),
    // We have signed a commitment transaction and sent it to the other party.
    // The last element is the witnesses for this commitment transaction.
    // The TransactionView here is not a valid commitment transaction per se,
    // as we need the other party's signature.
    LocalCommitmentSigned(PeerId, Hash256, u64, TransactionView, Vec<u8>),
    // The other party has signed a valid commitment transaction,
    // and we successfully assemble the partial signature from other party
    // to create a complete commitment transaction.
    RemoteCommitmentSigned(PeerId, Hash256, u64, TransactionView),
}

/// Events that can be sent to the network actor. Except for NetworkServiceEvent,
/// all events are processed by the network actor.
#[derive(Debug)]
pub enum NetworkActorEvent {
    /// Network eventss to be processed by this actor.
    PeerConnected(PeerId, SessionContext),
    PeerDisconnected(PeerId, SessionContext),
    PeerMessage(PeerId, CFNMessage),

    /// Channel related events.

    /// A new channel is created and the peer id and actor reference is given here.
    ChannelCreated(Hash256, PeerId, ActorRef<ChannelActorMessage>),
    /// A channel has been accepted.
    /// The two Hash256 are respectively newly agreed channel id and temp channel id,
    /// The two u128 are respectively local and remote funding amount,
    /// and the script is the lock script of the agreed funding cell.
    ChannelAccepted(
        PeerId,
        Hash256,
        Hash256,
        u128,
        u128,
        Script,
        Option<Script>,
        u64,
        u64,
        u64,
    ),
    /// A channel is ready to use.
    ChannelReady(Hash256, PeerId),
    /// A channel is being shutting down.
    ChannelShutdown(Hash256, PeerId),
    /// A channel is already closed.
    ChannelClosed(Hash256, PeerId, TransactionView),

    /// Both parties are now able to broadcast a valid funding transaction.
    FundingTransactionPending(Transaction, OutPoint, Hash256),

    /// A funding transaction has been confirmed.
    FundingTransactionConfirmed(OutPoint),

    /// A funding transaction has been confirmed.
    FundingTransactionFailed(OutPoint),

    /// A commitment transaction is signed by us and has sent to the other party.
    LocalCommitmentSigned(PeerId, Hash256, u64, TransactionView, Vec<u8>),

    /// Network service events to be sent to outside observers.
    /// These events may be both present at `NetworkActorEvent` and
    /// this branch of `NetworkActorEvent`. This is because some events
    /// (e.g. `ChannelClosed`)require some processing internally,
    /// and they are also interesting to outside observers.
    /// Once we processed these events, we will send them to outside observers.
    NetworkServiceEvent(NetworkServiceEvent),
}

#[derive(Debug)]
pub enum NetworkActorMessage {
    Command(NetworkActorCommand),
    Event(NetworkActorEvent),
}

#[derive(Debug)]
pub struct CFNMessageWithPeerId {
    pub peer_id: PeerId,
    pub message: CFNMessage,
}

impl CFNMessageWithPeerId {
    pub fn new(peer_id: PeerId, message: CFNMessage) -> Self {
        Self { peer_id, message }
    }
}

#[derive(Debug)]
pub struct CFNMessageWithSessionId {
    pub session_id: SessionId,
    pub message: CFNMessage,
}

#[derive(Debug)]
pub struct CFNMessageWithChannelId {
    pub channel_id: Hash256,
    pub message: CFNMessage,
}

pub struct NetworkActor<S> {
    // An event emitter to notify ourside observers.
    event_sender: mpsc::Sender<NetworkServiceEvent>,
    chain_actor: ActorRef<CkbChainMessage>,
    store: S,
}

impl<S> NetworkActor<S>
where
    S: ChannelActorStateStore + Clone + Send + Sync + 'static,
{
    pub fn new(
        event_sender: mpsc::Sender<NetworkServiceEvent>,
        chain_actor: ActorRef<CkbChainMessage>,
        store: S,
    ) -> Self {
        Self {
            event_sender,
            chain_actor,
            store,
        }
    }

    pub async fn on_service_event(&self, event: NetworkServiceEvent) {
        let _ = self.event_sender.send(event).await;
    }

    pub async fn handle_peer_message(
        &self,
        state: &mut NetworkActorState,
        peer_id: PeerId,
        message: CFNMessage,
    ) -> crate::Result<()> {
        match message {
            // We should process OpenChannel message here because there is no channel corresponding
            // to the channel id in the message yet.
            CFNMessage::OpenChannel(open_channel) => {
                let temp_channel_id = open_channel.channel_id;
                match state
                    .on_open_channel_msg(peer_id, open_channel.clone())
                    .await
                {
                    Ok(()) => {
                        let auto_accept = if let Some(udt_type_script) =
                            open_channel.funding_udt_type_script
                        {
                            is_udt_type_auto_accept(&udt_type_script, open_channel.funding_amount)
                        } else {
                            state.auto_accept_channel_ckb_funding_amount > 0
                                && open_channel.all_ckb_amount()
                                    >= state.open_channel_auto_accept_min_ckb_funding_amount
                        };
                        if auto_accept {
                            let accept_channel = AcceptChannelCommand {
                                temp_channel_id,
                                funding_amount: state.auto_accept_channel_ckb_funding_amount
                                    as u128,
                            };
                            state
                                .create_inbound_channel(accept_channel, self.store.clone())
                                .await?;
                        }
                    }
                    Err(err) => {
                        error!("Failed to process OpenChannel message: {}", err);
                    }
                }
            }

            _ => state.send_message_to_channel_actor(
                message.get_channel_id(),
                ChannelActorMessage::PeerMessage(message),
            ),
        };
        Ok(())
    }

    pub async fn handle_event(
        &self,
        myself: ActorRef<NetworkActorMessage>,
        state: &mut NetworkActorState,
        event: NetworkActorEvent,
    ) -> crate::Result<()> {
        debug!("Handling event: {:?}", event);
        match event {
            NetworkActorEvent::NetworkServiceEvent(e) => {
                self.on_service_event(e).await;
            }
            NetworkActorEvent::PeerConnected(id, session) => {
                state
                    .on_peer_connected(&id, &session, self.store.clone())
                    .await;
                // Notify outside observers.
                myself
                    .send_message(NetworkActorMessage::new_event(
                        NetworkActorEvent::NetworkServiceEvent(NetworkServiceEvent::PeerConnected(
                            id,
                            session.address,
                        )),
                    ))
                    .expect(ASSUME_NETWORK_MYSELF_ALIVE);
            }
            NetworkActorEvent::PeerDisconnected(id, session) => {
                state.on_peer_disconnected(&id);
                // Notify outside observers.
                myself
                    .send_message(NetworkActorMessage::new_event(
                        NetworkActorEvent::NetworkServiceEvent(
                            NetworkServiceEvent::PeerDisConnected(id, session.address),
                        ),
                    ))
                    .expect(ASSUME_NETWORK_MYSELF_ALIVE);
            }
            NetworkActorEvent::ChannelCreated(channel_id, peer_id, actor) => {
                state.on_channel_created(channel_id, &peer_id, actor);
                // Notify outside observers.
                myself
                    .send_message(NetworkActorMessage::new_event(
                        NetworkActorEvent::NetworkServiceEvent(
                            NetworkServiceEvent::ChannelCreated(peer_id, channel_id),
                        ),
                    ))
                    .expect(ASSUME_NETWORK_MYSELF_ALIVE);
            }
            NetworkActorEvent::ChannelAccepted(
                peer_id,
                new,
                old,
                local,
                remote,
                script,
                udt_funding_script,
                local_reserved_ckb_amount,
                remote_reserved_ckb_amount,
                funding_fee_rate,
            ) => {
                assert_ne!(new, old, "new and old channel id must be different");
                if let Some(session) = state.get_peer_session(&peer_id) {
                    self.check_accept_channel_ckb_parameters(
                        local_reserved_ckb_amount,
                        remote_reserved_ckb_amount,
                        funding_fee_rate,
                        &udt_funding_script,
                    )?;
                    if let Some(channel) = state.channels.remove(&old) {
                        debug!("Channel accepted: {:?} -> {:?}", old, new);
                        state.channels.insert(new, channel);
                        if let Some(set) = state.session_channels_map.get_mut(&session) {
                            set.remove(&old);
                            set.insert(new);
                        };

                        debug!("Starting funding channel");
                        // TODO: Here we implies the one who receives AcceptChannel message
                        //  (i.e. the channel initiator) will send TxUpdate message first.
                        myself
                            .send_message(NetworkActorMessage::new_command(
                                NetworkActorCommand::UpdateChannelFunding(
                                    new,
                                    Default::default(),
                                    FundingRequest {
                                        script,
                                        udt_type_script: udt_funding_script,
                                        local_amount: local as u64,
                                        funding_fee_rate,
                                        remote_amount: remote as u64,
                                        local_reserved_ckb_amount,
                                        remote_reserved_ckb_amount,
                                    },
                                ),
                            ))
                            .expect(ASSUME_NETWORK_MYSELF_ALIVE);
                    }
                }
            }
            NetworkActorEvent::ChannelReady(channel_id, peer_id) => {
                info!(
                    "Channel ({:?}) to peer {:?} is now ready",
                    channel_id, peer_id
                );
                // Notify outside observers.
                myself
                    .send_message(NetworkActorMessage::new_event(
                        NetworkActorEvent::NetworkServiceEvent(NetworkServiceEvent::ChannelReady(
                            peer_id, channel_id,
                        )),
                    ))
                    .expect(ASSUME_NETWORK_MYSELF_ALIVE);
            }
            NetworkActorEvent::ChannelShutdown(channel_id, peer_id) => {
                info!(
                    "Channel ({:?}) to peer {:?} is being shutdown.",
                    channel_id, peer_id
                );
                // Notify outside observers.
                myself
                    .send_message(NetworkActorMessage::new_event(
                        NetworkActorEvent::NetworkServiceEvent(
                            NetworkServiceEvent::ChannelShutDown(peer_id, channel_id),
                        ),
                    ))
                    .expect(ASSUME_NETWORK_MYSELF_ALIVE);
            }
            NetworkActorEvent::ChannelClosed(channel_id, peer_id, tx) => {
                state.on_channel_closed(&channel_id, &peer_id);
                info!(
                    "Channel ({:?}) to peer {:?} is already closed. Closing transaction {:?} can be broacasted now.",
                    channel_id, peer_id, tx
                );
                match call_t!(
                    self.chain_actor,
                    CkbChainMessage::SendTx,
                    DEFAULT_CHAIN_ACTOR_TIMEOUT,
                    tx.clone()
                )
                .expect(ASSUME_CHAIN_ACTOR_ALWAYS_ALIVE_FOR_NOW)
                {
                    Ok(_) => {
                        info!("Closing transaction sent to the network: {:x}", tx.hash());
                    }
                    Err(err) => {
                        error!("Failed to send closing transaction to the network: {}", err);
                    }
                }

                // Notify outside observers.
                myself
                    .send_message(NetworkActorMessage::new_event(
                        NetworkActorEvent::NetworkServiceEvent(NetworkServiceEvent::ChannelClosed(
                            peer_id, channel_id, tx,
                        )),
                    ))
                    .expect(ASSUME_NETWORK_MYSELF_ALIVE);
            }
            NetworkActorEvent::PeerMessage(peer_id, message) => {
                self.handle_peer_message(state, peer_id, message).await?
            }
            NetworkActorEvent::FundingTransactionPending(transaction, outpoint, channel_id) => {
                state
                    .on_funding_transaction_pending(transaction, outpoint.clone(), channel_id)
                    .await;
            }
            NetworkActorEvent::FundingTransactionConfirmed(outpoint) => {
                state.on_funding_transaction_confirmed(outpoint).await;
            }
            NetworkActorEvent::FundingTransactionFailed(_outpoint) => {
                unimplemented!("handling funding transaction failed");
            }
            NetworkActorEvent::LocalCommitmentSigned(
                peer_id,
                channel_id,
                version,
                tx,
                witnesses,
            ) => {
                // TODO: We should save the witnesses to the channel state.
                // Notify outside observers.
                myself
                    .send_message(NetworkActorMessage::new_event(
                        NetworkActorEvent::NetworkServiceEvent(
                            NetworkServiceEvent::LocalCommitmentSigned(
                                peer_id, channel_id, version, tx, witnesses,
                            ),
                        ),
                    ))
                    .expect("myself alive");
            }
        }
        Ok(())
    }

    pub async fn handle_command(
        &self,
        myself: ActorRef<NetworkActorMessage>,
        state: &mut NetworkActorState,
        command: NetworkActorCommand,
    ) -> crate::Result<()> {
        debug!("Handling command: {:?}", command);
        match command {
            NetworkActorCommand::SendCFNMessage(CFNMessageWithPeerId { peer_id, message }) => {
                state.send_message_to_peer(&peer_id, message).await?;
            }

            NetworkActorCommand::ConnectPeer(addr) => {
                // TODO: It is more than just dialing a peer. We need to exchange capabilities of the peer,
                // e.g. whether the peer support some specific feature.
                // TODO: If we are already connected to the peer, skip connecting.
                state
                    .control
                    .dial(addr.clone(), TargetProtocol::All)
                    .await?
                // TODO: note that the dial function does not return error immediately even if dial fails.
                // Tentacle sends an event by calling handle_error function instead, which
                // may receive errors like DialerError.
            }

            NetworkActorCommand::DisconnectPeer(peer_id) => {
                if let Some(session) = state.get_peer_session(&peer_id) {
                    state.control.disconnect(session).await?;
                }
            }

            NetworkActorCommand::OpenChannel(open_channel, reply) => {
                match state
                    .create_outbound_channel(open_channel, self.store.clone())
                    .await
                {
                    Ok((_, channel_id)) => {
                        let _ = reply.send(Ok(OpenChannelResponse { channel_id }));
                    }
                    Err(err) => {
                        error!("Failed to create channel: {}", err);
                        let _ = reply.send(Err(err.to_string()));
                    }
                }
            }
            NetworkActorCommand::AcceptChannel(accept_channel, reply) => {
                match state
                    .create_inbound_channel(accept_channel, self.store.clone())
                    .await
                {
                    Ok((_, old_channel_id, new_channel_id)) => {
                        let _ = reply.send(Ok(AcceptChannelResponse {
                            old_channel_id,
                            new_channel_id,
                        }));
                    }
                    Err(err) => {
                        error!("Failed to accept channel: {}", err);
                        let _ = reply.send(Err(err.to_string()));
                    }
                }
            }

            NetworkActorCommand::ControlCfnChannel(c) => {
                state
                    .send_command_to_channel(c.channel_id, c.command)
                    .await?
            }
            NetworkActorCommand::UpdateChannelFunding(channel_id, transaction, request) => {
                let old_tx = transaction.into_view();
                let mut tx = FundingTx::new();
                tx.update_for_self(old_tx)?;
                let (tx, funding_source_lock_script) = match call_t!(
                    self.chain_actor.clone(),
                    CkbChainMessage::Fund,
                    DEFAULT_CHAIN_ACTOR_TIMEOUT,
                    tx,
                    request
                ) {
                    Ok(Ok((tx, script))) => match tx.into_inner() {
                        Some(tx) => (tx, script),
                        _ => {
                            error!("Obtained empty funding tx");
                            return Ok(());
                        }
                    },
                    Ok(Err(err)) => {
                        // FIXME(yukang): we need to handle this error properly
                        error!("Failed to fund channel: {}", err);
                        return Ok(());
                    }
                    Err(err) => {
                        error!("Failed to call chain actor: {}", err);
                        return Ok(());
                    }
                };
                debug!("Funding transaction updated on our part: {:?}", tx);
                state
                    .send_command_to_channel(
                        channel_id,
                        ChannelCommand::TxCollaborationCommand(TxCollaborationCommand::TxUpdate(
                            TxUpdateCommand {
                                transaction: tx.data(),
                                funding_source_lock_script,
                            },
                        )),
                    )
                    .await?
            }
            NetworkActorCommand::SignTx(
                ref peer_id,
                ref channel_id,
                funding_tx,
                partial_witnesses,
            ) => {
                let msg = match partial_witnesses {
                    Some(partial_witnesses) => {
                        debug!(
                            "Received SignTx request with for transaction {:?} and partial witnesses {:?}",
                            &funding_tx,
                            partial_witnesses
                                .iter()
                                .map(hex::encode)
                                .collect::<Vec<_>>()
                        );
                        let funding_tx = funding_tx
                            .into_view()
                            .as_advanced_builder()
                            .set_witnesses(
                                partial_witnesses.into_iter().map(|x| x.pack()).collect(),
                            )
                            .build();

                        let mut funding_tx = call_t!(
                            self.chain_actor,
                            CkbChainMessage::Sign,
                            DEFAULT_CHAIN_ACTOR_TIMEOUT,
                            funding_tx.into()
                        )
                        .expect(ASSUME_CHAIN_ACTOR_ALWAYS_ALIVE_FOR_NOW)
                        .expect("Signing succeeded");
                        debug!("Funding transaction signed: {:?}", &funding_tx);

                        // Since we have received a valid tx_signatures message, we're now sure that
                        // we can broadcast a valid transaction to the network, i.e. we can wait for
                        // the funding transaction to be confirmed.
                        let funding_tx = funding_tx.take().expect("take tx");
                        let witnesses = funding_tx.witnesses();
                        let outpoint = funding_tx
                            .output_pts_iter()
                            .next()
                            .expect("funding tx output exists");

                        myself
                            .send_message(NetworkActorMessage::new_event(
                                NetworkActorEvent::FundingTransactionPending(
                                    funding_tx.data(),
                                    outpoint,
                                    *channel_id,
                                ),
                            ))
                            .expect("network actor alive");
                        debug!("Fully signed funding tx {:?}", &funding_tx);

                        CFNMessageWithPeerId {
                            peer_id: peer_id.clone(),
                            message: CFNMessage::TxSignatures(TxSignatures {
                                channel_id: *channel_id,
                                witnesses: witnesses.into_iter().map(|x| x.unpack()).collect(),
                                tx_hash: funding_tx.hash().into(),
                            }),
                        }
                    }
                    None => {
                        debug!(
                            "Received SignTx request with for transaction {:?} without partial witnesses, so start signing it now",
                            &funding_tx,
                        );
                        let mut funding_tx = call_t!(
                            self.chain_actor,
                            CkbChainMessage::Sign,
                            DEFAULT_CHAIN_ACTOR_TIMEOUT,
                            funding_tx.into()
                        )
                        .expect(ASSUME_CHAIN_ACTOR_ALWAYS_ALIVE_FOR_NOW)?;
                        debug!("Funding transaction signed: {:?}", &funding_tx);
                        let funding_tx = funding_tx.take().expect("take tx");
                        let witnesses = funding_tx.witnesses();

                        debug!("Partially signed funding tx {:?}", &funding_tx);
                        CFNMessageWithPeerId {
                            peer_id: peer_id.clone(),
                            message: CFNMessage::TxSignatures(TxSignatures {
                                channel_id: *channel_id,
                                witnesses: witnesses.into_iter().map(|x| x.unpack()).collect(),
                                tx_hash: funding_tx.hash().into(),
                            }),
                        }
                    }
                };
                debug!(
                    "Handled tx_signatures, peer: {:?}, messge to send: {:?}",
                    &peer_id, &msg
                );
                myself
                    .send_message(NetworkActorMessage::new_command(
                        NetworkActorCommand::SendCFNMessage(msg),
                    ))
                    .expect("network actor alive");
            }
        };
        Ok(())
    }

    fn check_accept_channel_ckb_parameters(
        &self,
        remote_reserved_ckb_amount: u64,
        local_reserved_ckb_amount: u64,
        funding_fee_rate: u64,
        udt_type_script: &Option<Script>,
    ) -> crate::Result<()> {
        let reserved_ckb_amount = if udt_type_script.is_some() {
            DEFAULT_UDT_MINIMAL_CKB_AMOUNT
        } else {
            DEFAULT_CHANNEL_MINIMAL_CKB_AMOUNT
        };

        if remote_reserved_ckb_amount < reserved_ckb_amount
            || local_reserved_ckb_amount < reserved_ckb_amount
        {
            return Err(Error::InvalidParameter(format!(
                "Reserved CKB amount is less than the minimal amount: {}",
                reserved_ckb_amount
            )));
        }

        if funding_fee_rate < DEFAULT_FEE_RATE {
            return Err(Error::InvalidParameter(
                "Funding fee rate is less than 1".to_string(),
            ));
        }
        Ok(())
    }
}

pub struct NetworkActorState {
    peer_id: PeerId,
    // This is the entropy used to generate various random values.
    // Must be kept secret.
    // TODO: Maybe we should abstract this into a separate trait.
    entropy: [u8; 32],
    network: ActorRef<NetworkActorMessage>,
    // This immutable attribute is placed here because we need to create it in
    // the pre_start function.
    control: ServiceAsyncControl,
    peer_session_map: HashMap<PeerId, SessionId>,
    session_channels_map: HashMap<SessionId, HashSet<Hash256>>,
    channels: HashMap<Hash256, ActorRef<ChannelActorMessage>>,
    // Channels in this hashmap are pending for acceptance. The user needs to
    // issue an AcceptChannelCommand with the amount of funding to accept the channel.
    to_be_accepted_channels: HashMap<Hash256, (PeerId, OpenChannel)>,
    // Channels in this hashmap are pending for funding transaction confirmation.
    pending_channels: HashMap<OutPoint, Hash256>,
    // Used to broadcast and query network info.
    chain_actor: ActorRef<CkbChainMessage>,
    // If the other party funding more than this amount, we will automatically accept the channel.
    open_channel_auto_accept_min_ckb_funding_amount: u64,
    // Tha default amount of CKB to be funded when auto accepting a channel.
    auto_accept_channel_ckb_funding_amount: u64,
}

static CHANNEL_ACTOR_NAME_PREFIX: AtomicU64 = AtomicU64::new(0u64);

// ractor requires that the actor name is unique, so we add a prefix to the actor name.
fn generate_channel_actor_name(local_peer_id: &PeerId, remote_peer_id: &PeerId) -> String {
    format!(
        "Channel-{} {} <-> {}",
        CHANNEL_ACTOR_NAME_PREFIX.fetch_add(1, Ordering::AcqRel),
        local_peer_id,
        remote_peer_id
    )
}

impl NetworkActorState {
    pub fn generate_channel_seed(&mut self) -> [u8; 32] {
        let channel_user_id = self.channels.len();
        let seed = channel_user_id
            .to_be_bytes()
            .into_iter()
            .chain(self.entropy.iter().cloned())
            .collect::<Vec<u8>>();
        let result = blake2b_hash_with_salt(&seed, b"CFN_CHANNEL_SEED");
        self.entropy = blake2b_hash_with_salt(&result, b"CFN_NETWORK_ENTROPY_UPDATE");
        result
    }

    pub async fn create_outbound_channel<S: ChannelActorStateStore + Sync + Send + 'static>(
        &mut self,
        open_channel: OpenChannelCommand,
        store: S,
    ) -> Result<(ActorRef<ChannelActorMessage>, Hash256), ProcessingChannelError> {
        let network = self.network.clone();
        let OpenChannelCommand {
            peer_id,
            funding_amount,
            funding_udt_type_script,
            commitment_fee_rate,
            funding_fee_rate,
        } = open_channel;
        if let Some(udt_type_script) = funding_udt_type_script.as_ref() {
            if !check_udt_script(udt_type_script) {
                return Err(ProcessingChannelError::InvalidParameter(
                    "Invalid UDT type script".to_string(),
                ));
            }
        }
        // NOTE: here we only check the amount is valid, we will also check more in the `pre_start` from channel creation
        let (_funding_amount, _reserved_ckb_amount) =
            self.get_funding_and_reserved_amount(funding_amount, &funding_udt_type_script)?;
        let seed = self.generate_channel_seed();
        let (tx, rx) = oneshot::channel::<Hash256>();
        let channel = Actor::spawn_linked(
            Some(generate_channel_actor_name(&self.peer_id, &peer_id)),
            ChannelActor::new(peer_id.clone(), network.clone(), store),
            ChannelInitializationParameter::OpenChannel(OpenChannelParameter {
                funding_amount,
                seed,
                funding_udt_type_script,
                channel_id_sender: tx,
                commitment_fee_rate,
                funding_fee_rate,
            }),
            network.clone().get_cell(),
        )
        .await?
        .0;
        let temp_channel_id = rx.await.expect("msg received");
        Ok((channel, temp_channel_id))
    }

    pub async fn create_inbound_channel<S: ChannelActorStateStore + Sync + Send + 'static>(
        &mut self,
        accept_channel: AcceptChannelCommand,
        store: S,
    ) -> Result<(ActorRef<ChannelActorMessage>, Hash256, Hash256), ProcessingChannelError> {
        let AcceptChannelCommand {
            temp_channel_id,
            funding_amount,
        } = accept_channel;

        let (peer_id, open_channel) = self
            .to_be_accepted_channels
            .remove(&temp_channel_id)
            .ok_or(ProcessingChannelError::InvalidParameter(format!(
                "No channel with temp id {:?} found",
                &temp_channel_id
            )))?;

        let (funding_amount, reserved_ckb_amount) = self.get_funding_and_reserved_amount(
            funding_amount,
            &open_channel.funding_udt_type_script,
        )?;

        let network = self.network.clone();
        let id = open_channel.channel_id;
        if let Some(channel) = self.channels.get(&id) {
            warn!("A channel of id {:?} is already created, returning it", &id);
            return Ok((channel.clone(), temp_channel_id, id));
        }

        let seed = self.generate_channel_seed();
        let (tx, rx) = oneshot::channel::<Hash256>();
        let channel = Actor::spawn_linked(
            Some(generate_channel_actor_name(&self.peer_id, &peer_id)),
            ChannelActor::new(peer_id.clone(), network.clone(), store),
            ChannelInitializationParameter::AcceptChannel(AcceptChannelParameter {
                funding_amount,
                reserved_ckb_amount,
                seed,
                open_channel,
                channel_id_sender: Some(tx),
            }),
            network.clone().get_cell(),
        )
        .await?
        .0;
        let new_id = rx.await.expect("msg received");
        Ok((channel, temp_channel_id, new_id))
    }

    fn get_peer_session(&self, peer_id: &PeerId) -> Option<SessionId> {
        self.peer_session_map.get(peer_id).cloned()
    }

    fn get_funding_and_reserved_amount(
        &self,
        funding_amount: u128,
        udt_type_script: &Option<Script>,
    ) -> Result<(u128, u64), ProcessingChannelError> {
        let reserved_ckb_amount = if udt_type_script.is_some() {
            DEFAULT_UDT_MINIMAL_CKB_AMOUNT
        } else {
            DEFAULT_CHANNEL_MINIMAL_CKB_AMOUNT
        };
        if udt_type_script.is_none() && funding_amount < reserved_ckb_amount.into() {
            return Err(ProcessingChannelError::InvalidParameter(format!(
                "The value of the channel should be greater than the reserve amount: {}",
                reserved_ckb_amount
            )));
        }
        let funding_amount = if udt_type_script.is_some() {
            funding_amount
        } else {
            funding_amount - reserved_ckb_amount as u128
        };
        Ok((funding_amount, reserved_ckb_amount))
    }

    fn check_open_ckb_parameters(
        &self,
        open_channel: &OpenChannel,
    ) -> Result<(), ProcessingChannelError> {
        let reserved_ckb_amount = open_channel.reserved_ckb_amount;
        let udt_type_script = &open_channel.funding_udt_type_script;

        let minimal_reserved_ckb_amount = if udt_type_script.is_some() {
            DEFAULT_UDT_MINIMAL_CKB_AMOUNT
        } else {
            DEFAULT_CHANNEL_MINIMAL_CKB_AMOUNT
        };

        if reserved_ckb_amount < minimal_reserved_ckb_amount {
            return Err(ProcessingChannelError::InvalidParameter(format!(
                "Remote reserved CKB amount {} is less than the minimal amount: {}",
                reserved_ckb_amount, minimal_reserved_ckb_amount,
            )));
        }

        if open_channel.funding_fee_rate < DEFAULT_FEE_RATE {
            return Err(ProcessingChannelError::InvalidParameter(format!(
                "Funding fee rate is less than {}",
                DEFAULT_FEE_RATE,
            )));
        }

        if open_channel.commitment_fee_rate < DEFAULT_COMMITMENT_FEE_RATE {
            return Err(ProcessingChannelError::InvalidParameter(format!(
                "Commitment fee rate is less than {}",
                DEFAULT_COMMITMENT_FEE_RATE,
            )));
        }
        Ok(())
    }

    async fn send_message_to_session(
        &self,
        session_id: SessionId,
        message: CFNMessage,
    ) -> crate::Result<()> {
        self.control
            .send_message_to(session_id, CFN_PROTOCOL_ID, message.to_molecule_bytes())
            .await?;
        Ok(())
    }

    async fn send_message_to_peer(
        &self,
        peer_id: &PeerId,
        message: CFNMessage,
    ) -> crate::Result<()> {
        match self.get_peer_session(peer_id) {
            Some(session) => self.send_message_to_session(session, message).await,
            None => Err(Error::PeerNotFound(peer_id.clone())),
        }
    }

    async fn send_command_to_channel(
        &self,
        channel_id: Hash256,
        command: ChannelCommand,
    ) -> crate::Result<()> {
        match self.channels.get(&channel_id) {
            Some(actor) => {
                actor.send_message(ChannelActorMessage::Command(command))?;
                Ok(())
            }
            None => Err(Error::ChannelNotFound(channel_id)),
        }
    }

    async fn on_peer_connected<S: ChannelActorStateStore + Clone + Send + Sync + 'static>(
        &mut self,
        peer_id: &PeerId,
        session: &SessionContext,
        store: S,
    ) {
        self.peer_session_map.insert(peer_id.clone(), session.id);

<<<<<<< HEAD
        for channel_id in store.get_channel_ids_by_peer(peer_id) {
            debug!("Reestablishing channel {:?}", &channel_id);
=======
        for channel_id in store.get_channel_ids_by_peer(&peer_id) {
            debug!("Reestablishing channel {:x}", &channel_id);
>>>>>>> d1cdb4f2
            if let Ok((channel, _)) = Actor::spawn_linked(
                Some(generate_channel_actor_name(&self.peer_id, &peer_id)),
                ChannelActor::new(peer_id.clone(), self.network.clone(), store.clone()),
                ChannelInitializationParameter::ReestablishChannel(channel_id),
                self.network.get_cell(),
            )
            .await
            {
                self.on_channel_created(channel_id, peer_id, channel);
            }
        }
    }

    fn on_peer_disconnected(&mut self, id: &PeerId) {
        if let Some(session) = self.peer_session_map.remove(id) {
            if let Some(channel_ids) = self.session_channels_map.remove(&session) {
                for channel_id in channel_ids {
                    if let Some(channel) = self.channels.remove(&channel_id) {
                        let _ = channel.send_message(ChannelActorMessage::Event(
                            ChannelEvent::PeerDisconnected,
                        ));
                    }
                }
            }
        }
    }

    fn on_channel_created(
        &mut self,
        id: Hash256,
        peer_id: &PeerId,
        actor: ActorRef<ChannelActorMessage>,
    ) {
        if let Some(session) = self.get_peer_session(peer_id) {
            self.channels.insert(id, actor);
            self.session_channels_map
                .entry(session)
                .or_default()
                .insert(id);
        }
    }

    fn on_channel_closed(&mut self, id: &Hash256, peer_id: &PeerId) {
        self.channels.remove(id);
        if let Some(session) = self.get_peer_session(peer_id) {
            if let Some(set) = self.session_channels_map.get_mut(&session) {
                set.remove(id);
            };
        }
    }

    pub async fn on_open_channel_msg(
        &mut self,
        peer_id: PeerId,
        open_channel: OpenChannel,
    ) -> ProcessingChannelResult {
        self.check_open_ckb_parameters(&open_channel)?;

        if let Some(udt_type_script) = &open_channel.funding_udt_type_script {
            if !check_udt_script(udt_type_script) {
                return Err(ProcessingChannelError::InvalidParameter(format!(
                    "Invalid UDT type script: {:?}",
                    udt_type_script
                )));
            }
        }

        let id = open_channel.channel_id;
        if let Some(channel) = self.to_be_accepted_channels.get(&id) {
            warn!(
                "A channel from {:?} of id {:?} is already awaiting to be accepted: {:?}",
                &peer_id, &id, channel
            );
            return Err(ProcessingChannelError::InvalidParameter(format!(
                "A channel from {:?} of id {:?} is already awaiting to be accepted",
                &peer_id, &id,
            )));
        }
        debug!(
            "Channel from {:?} of id {:?} is now awaiting to be accepted: {:?}",
            &peer_id, &id, &open_channel
        );
        self.to_be_accepted_channels
            .insert(id, (peer_id.clone(), open_channel));
        // Notify outside observers.
        self.network
            .clone()
            .send_message(NetworkActorMessage::new_event(
                NetworkActorEvent::NetworkServiceEvent(
                    NetworkServiceEvent::ChannelPendingToBeAccepted(peer_id, id),
                ),
            ))
            .expect(ASSUME_NETWORK_MYSELF_ALIVE);
        Ok(())
    }

    async fn on_funding_transaction_pending(
        &mut self,
        transaction: Transaction,
        outpoint: OutPoint,
        channel_id: Hash256,
    ) {
        // Just a sanity check to ensure that no two channels are associated with the same outpoint.
        if let Some(old) = self.pending_channels.remove(&outpoint) {
            if old != channel_id {
                panic!("Trying to associate a new channel id {:?} with the same outpoint {:?} when old channel id is {:?}. Rejecting.", channel_id, outpoint, old);
            }
        }
        self.pending_channels.insert(outpoint.clone(), channel_id);
        // TODO: try to broadcast the transaction to the network.
        debug!(
            "Funding transaction (outpoint {:?}) for channel {:?} is now ready. We can broadcast transaction {:?} now.",
            &outpoint, &channel_id, &transaction
        );
        let transaction = transaction.into_view();
        debug!("Trying to broadcast funding transaction {:?}", &transaction);

        call_t!(
            self.chain_actor,
            CkbChainMessage::SendTx,
            DEFAULT_CHAIN_ACTOR_TIMEOUT,
            transaction.clone()
        )
        .expect(ASSUME_CHAIN_ACTOR_ALWAYS_ALIVE_FOR_NOW)
        .expect("valid funding tx");

        let hash = transaction.hash();

        info!("Funding transactoin sent to the network: {}", hash);

        // Trace the transaction status.

        // TODO: make number of confirmation to transaction configurable.
        const NUM_CONFIRMATIONS: u64 = 4;
        let request = TraceTxRequest {
            tx_hash: hash,
            confirmations: NUM_CONFIRMATIONS,
        };
        let chain = self.chain_actor.clone();
        let network = self.network.clone();
        // Spawn a new task to avoid blocking current actor message processing.
        ractor::concurrency::tokio_primatives::spawn(async move {
            debug!("Tracing transaction status {:?}", &request.tx_hash);
            let message = match call_t!(
                chain,
                CkbChainMessage::TraceTx,
                DEFAULT_CHAIN_ACTOR_TIMEOUT,
                request.clone()
            ) {
                Ok(Status::Committed) => {
                    info!("Funding transaction {:?} confirmed", &request.tx_hash,);
                    NetworkActorEvent::FundingTransactionConfirmed(outpoint)
                }
                Ok(status) => {
                    error!(
                        "Funding transaction {:?} failed to be confirmed with final status {:?}",
                        &request.tx_hash, &status
                    );
                    NetworkActorEvent::FundingTransactionFailed(outpoint)
                }
                Err(err) => {
                    error!(
                        "Failed to trace transaction {:?}: {:?}",
                        &request.tx_hash, &err
                    );
                    NetworkActorEvent::FundingTransactionFailed(outpoint)
                }
            };

            // Notify outside observers.
            network
                .send_message(NetworkActorMessage::new_event(message))
                .expect(ASSUME_NETWORK_MYSELF_ALIVE);
        });
    }

    async fn on_funding_transaction_confirmed(&mut self, outpoint: OutPoint) {
        let channel_id = match self.pending_channels.remove(&outpoint) {
            Some(channel_id) => channel_id,
            None => {
                warn!(
                    "Funding transaction confirmed for outpoint {:?} but no channel found",
                    &outpoint
                );
                return;
            }
        };
        self.send_message_to_channel_actor(
            channel_id,
            ChannelActorMessage::Event(ChannelEvent::FundingTransactionConfirmed),
        );
    }

    fn send_message_to_channel_actor(&self, channel_id: Hash256, message: ChannelActorMessage) {
        match self.channels.get(&channel_id) {
            None => {
                error!(
                    "Failed to send message to channel actor: channel {:?} not found",
                    &channel_id
                );
            }
            Some(actor) => {
                actor.send_message(message).expect("channel actor alive");
            }
        }
    }
}

#[rasync_trait]
impl<S> Actor for NetworkActor<S>
where
    S: ChannelActorStateStore + Clone + Send + Sync + 'static,
{
    type Msg = NetworkActorMessage;
    type State = NetworkActorState;
    type Arguments = (CkbConfig, TaskTracker);

    async fn pre_start(
        &self,
        myself: ActorRef<Self::Msg>,
        (config, tracker): Self::Arguments,
    ) -> Result<Self::State, ActorProcessingErr> {
        let now = SystemTime::now()
            .duration_since(SystemTime::UNIX_EPOCH)
            .expect("SystemTime::now() should after UNIX_EPOCH");
        let kp = config
            .read_or_generate_secret_key()
            .expect("read or generate secret key");
        let entropy = blake2b_hash_with_salt(
            [kp.as_ref(), now.as_nanos().to_le_bytes().as_ref()]
                .concat()
                .as_slice(),
            b"CFN_NETWORK_ENTROPY",
        );
        let secio_kp = SecioKeyPair::from(kp);
        let secio_pk = secio_kp.public_key();
        let handle = Handle::new(myself.clone());
        let mut service = ServiceBuilder::default()
            .insert_protocol(handle.clone().create_meta(CFN_PROTOCOL_ID))
            .handshake_type(secio_kp.into())
            .build(handle);
        let listen_addr = service
            .listen(
                format!("/ip4/127.0.0.1/tcp/{}", config.listening_port)
                    .parse()
                    .expect("valid tentacle address"),
            )
            .await
            .expect("listen tentacle");

        let my_peer_id: PeerId = PeerId::from(secio_pk);
        info!(
            "Started listening tentacle on {}/p2p/{}",
            listen_addr,
            my_peer_id.to_base58()
        );

        let control = service.control().to_owned();

        myself
            .send_message(NetworkActorMessage::new_event(
                NetworkActorEvent::NetworkServiceEvent(NetworkServiceEvent::NetworkStarted(
                    my_peer_id.clone(),
                    listen_addr,
                )),
            ))
            .expect(ASSUME_NETWORK_MYSELF_ALIVE);

        tracker.spawn(async move {
            service.run().await;
            debug!("Tentacle service shutdown");
        });

        Ok(NetworkActorState {
            peer_id: my_peer_id,
            entropy,
            network: myself,
            control,
            peer_session_map: Default::default(),
            session_channels_map: Default::default(),
            channels: Default::default(),
            to_be_accepted_channels: Default::default(),
            pending_channels: Default::default(),
            chain_actor: self.chain_actor.clone(),
            open_channel_auto_accept_min_ckb_funding_amount: config
                .open_channel_auto_accept_min_ckb_funding_amount(),
            auto_accept_channel_ckb_funding_amount: config.auto_accept_channel_ckb_funding_amount(),
        })
    }

    async fn handle(
        &self,
        myself: ActorRef<Self::Msg>,
        message: Self::Msg,
        state: &mut Self::State,
    ) -> Result<(), ActorProcessingErr> {
        match message {
            NetworkActorMessage::Event(event) => {
                if let Err(err) = self.handle_event(myself, state, event).await {
                    error!("Failed to handle ckb network event: {}", err);
                }
            }
            NetworkActorMessage::Command(command) => {
                if let Err(err) = self.handle_command(myself, state, command).await {
                    error!("Failed to handle ckb network command: {}", err);
                }
            }
        }
        Ok(())
    }

    async fn post_stop(
        &self,
        _myself: ActorRef<Self::Msg>,
        state: &mut Self::State,
    ) -> Result<(), ActorProcessingErr> {
        if let Err(err) = state.control.close().await {
            error!("Failed to close tentacle service: {}", err);
        }
        debug!("Network service for {:?} shutdown", state.peer_id);
        Ok(())
    }

    async fn handle_supervisor_evt(
        &self,
        _myself: ActorRef<Self::Msg>,
        message: SupervisionEvent,
        _state: &mut Self::State,
    ) -> Result<(), ActorProcessingErr> {
        match message {
            SupervisionEvent::ActorTerminated(who, _, _) => {
                debug!("Actor {:?} terminated", who);
            }
            SupervisionEvent::ActorPanicked(who, _) => {
                error!("Actor {:?} panicked", who);
            }
            _ => {}
        }
        Ok(())
    }
}

#[derive(Clone, Debug)]
struct Handle {
    actor: ActorRef<NetworkActorMessage>,
}

impl Handle {
    pub fn new(actor: ActorRef<NetworkActorMessage>) -> Self {
        Self { actor }
    }

    fn send_actor_message(&self, message: NetworkActorMessage) {
        // If we are closing the whole network service, we may have already stopped the network actor.
        // In that case the send_message will fail.
        // Ideally, we should close tentacle network service first, then stop the network actor.
        // But ractor provides only api for `post_stop` instead of `pre_stop`.
        let _ = self.actor.send_message(message);
    }

    fn emit_event(&self, event: NetworkServiceEvent) {
        self.send_actor_message(NetworkActorMessage::Event(
            NetworkActorEvent::NetworkServiceEvent(event),
        ));
    }

    fn create_meta(self, id: ProtocolId) -> ProtocolMeta {
        MetaBuilder::new()
            .id(id)
            .service_handle(move || {
                let handle = Box::new(self);
                ProtocolHandle::Callback(handle)
            })
            .build()
    }
}

#[async_trait]
impl ServiceProtocol for Handle {
    async fn init(&mut self, _context: &mut ProtocolContext) {}

    async fn connected(&mut self, context: ProtocolContextMutRef<'_>, version: &str) {
        let session = context.session;
        info!(
            "proto id [{}] open on session [{}], address: [{}], type: [{:?}], version: {}",
            context.proto_id, session.id, session.address, session.ty, version
        );

        if let Some(peer_id) = context.session.remote_pubkey.clone().map(PeerId::from) {
            self.send_actor_message(NetworkActorMessage::new_event(
                NetworkActorEvent::PeerConnected(peer_id, context.session.clone()),
            ));
        } else {
            warn!("Peer connected without remote pubkey {:?}", context.session);
        }
    }

    async fn disconnected(&mut self, context: ProtocolContextMutRef<'_>) {
        info!(
            "proto id [{}] close on session [{}]",
            context.proto_id, context.session.id
        );

        match context.session.remote_pubkey.as_ref() {
            Some(pubkey) => {
                let peer_id = PeerId::from_public_key(pubkey);
                self.send_actor_message(NetworkActorMessage::new_event(
                    NetworkActorEvent::PeerDisconnected(peer_id, context.session.clone()),
                ));
            }
            None => {
                unreachable!("Received message without remote pubkey");
            }
        }
    }

    async fn received(&mut self, context: ProtocolContextMutRef<'_>, data: Bytes) {
        let msg = unwrap_or_return!(CFNMessage::from_molecule_slice(&data), "parse message");
        match context.session.remote_pubkey.as_ref() {
            Some(pubkey) => {
                let peer_id = PeerId::from_public_key(pubkey);
                self.send_actor_message(NetworkActorMessage::new_event(
                    NetworkActorEvent::PeerMessage(peer_id, msg),
                ));
            }
            None => {
                unreachable!("Received message without remote pubkey");
            }
        }
    }

    async fn notify(&mut self, _context: &mut ProtocolContext, _token: u64) {}
}

#[async_trait]
impl ServiceHandle for Handle {
    async fn handle_error(&mut self, _context: &mut ServiceContext, error: ServiceError) {
        self.emit_event(NetworkServiceEvent::ServiceError(error));
    }
    async fn handle_event(&mut self, _context: &mut ServiceContext, event: ServiceEvent) {
        self.emit_event(NetworkServiceEvent::ServiceEvent(event));
    }
}

pub async fn start_ckb<S: ChannelActorStateStore + Clone + Send + Sync + 'static>(
    config: CkbConfig,
    chain_actor: ActorRef<CkbChainMessage>,
    event_sender: mpsc::Sender<NetworkServiceEvent>,
    tracker: TaskTracker,
    root_actor: ActorCell,
    store: S,
) -> ActorRef<NetworkActorMessage> {
    let secio_kp: SecioKeyPair = config
        .read_or_generate_secret_key()
        .expect("read or generate secret key")
        .into();
    let my_peer_id = PeerId::from_public_key(&secio_kp.public_key());

    let (actor, _handle) = Actor::spawn_linked(
        Some(format!("Network {}", my_peer_id)),
        NetworkActor::new(event_sender, chain_actor, store),
        (config, tracker),
        root_actor,
    )
    .await
    .expect("Failed to start network actor");

    actor
}<|MERGE_RESOLUTION|>--- conflicted
+++ resolved
@@ -1012,13 +1012,8 @@
     ) {
         self.peer_session_map.insert(peer_id.clone(), session.id);
 
-<<<<<<< HEAD
         for channel_id in store.get_channel_ids_by_peer(peer_id) {
-            debug!("Reestablishing channel {:?}", &channel_id);
-=======
-        for channel_id in store.get_channel_ids_by_peer(&peer_id) {
             debug!("Reestablishing channel {:x}", &channel_id);
->>>>>>> d1cdb4f2
             if let Ok((channel, _)) = Actor::spawn_linked(
                 Some(generate_channel_actor_name(&self.peer_id, &peer_id)),
                 ChannelActor::new(peer_id.clone(), self.network.clone(), store.clone()),
